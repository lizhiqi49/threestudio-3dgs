import math
import os
import random
import sys
import time
from dataclasses import dataclass, field
from datetime import datetime
from typing import NamedTuple

import numpy
import numpy as np
import threestudio
import torch
import torch.nn as nn
import torch.nn.functional as F
from plyfile import PlyData, PlyElement
from simple_knn._C import distCUDA2
from threestudio.models.geometry.base import BaseGeometry
from threestudio.utils.misc import C
from threestudio.utils.typing import *

from einops import rearrange
import pypose as pp
import open3d as o3d
from pytorch3d.ops import knn_points
from pytorch3d.transforms import quaternion_apply, quaternion_invert, matrix_to_quaternion
from pytorch3d.structures import Meshes
from pytorch3d.renderer import TexturesUV, TexturesVertex

from .gaussian_base import SH2RGB, RGB2SH
from .sugar import SuGaRModel
from .deformation import DeformationNetwork, ModelHiddenParams
from .spline_utils import Spline, SplineConfig
from ..utils.dual_quaternions import DualQuaternion
# import pygeodesic
# import pygeodesic.geodesic as geodesic

import potpourri3d as pp3d


@threestudio.register("dynamic-sugar")
class DynamicSuGaRModel(SuGaRModel):
    @dataclass
    class Config(SuGaRModel.Config):
        num_frames: int = 14
        static_learnable: bool = False
        use_spline: bool = True
        use_deform_graph: bool = True
        dynamic_mode: str = "discrete"  # 'discrete', 'deformation'

        n_dg_nodes: int = 1000
        dg_node_connectivity: int = 8

        dg_trans_lr: Any = 0.001
        dg_rot_lr: Any = 0.001
        dg_scale_lr: Any = 0.001

        vert_trans_lr: Any = 0.001
        vert_rot_lr: Any = 0.001
        vert_scale_lr: Any = 0.001

        deformation_lr: Any = 0.001
        grid_lr: Any = 0.001

        d_xyz: bool = True
        d_rotation: bool = True
        d_opacity: bool = False
        d_scale: bool = True

<<<<<<< HEAD
        interp_degree: int = 3

        dist_mode: str = 'eucdisc'
=======
        skinning_method: str = "dqs"    # "lbs(linear blending skinning)" of "dqs(dual-quaternion skinning)"
>>>>>>> f2581c4e

    cfg: Config

    def configure(self) -> None:
        super().configure()
        if not self.cfg.static_learnable:
            self._points.requires_grad_(False)
            self._quaternions.requires_grad_(False)
            self.all_densities.requires_grad_(False)
            self._sh_coordinates_dc.requires_grad_(False)
            self._sh_coordinates_rest.requires_grad_(False)
            self._scales.requires_grad_(False)
            self._quaternions.requires_grad_(False)
            self.surface_mesh_thickness.requires_grad_(False)

        self.num_frames = self.cfg.num_frames
        self.dynamic_mode = self.cfg.dynamic_mode

        if self.cfg.use_spline:
            self.init_cubic_spliner(interp_degree=self.cfg.interp_degree)

        if self.cfg.use_deform_graph:
            self.build_deformation_graph(self.cfg.n_dg_nodes, self.cfg.dg_node_connectivity, self.cfg.dist_mode)
            self.vert_rots_q = None

        if self.dynamic_mode == "discrete":
            # xyz
            if self.cfg.use_deform_graph:  # True
                self._dg_node_trans = nn.Parameter(
                    torch.zeros((self.num_frames, self.cfg.n_dg_nodes, 3), device="cuda"), requires_grad=True
                )
                dg_node_rots = torch.zeros((self.num_frames, self.cfg.n_dg_nodes, 4), device="cuda")
                dg_node_rots[..., -1] = 1
                self._dg_node_rots = nn.Parameter(dg_node_rots, requires_grad=True)
                if self.cfg.d_scale:
                    self._dg_node_scales = nn.Parameter(
                        torch.zeros((self.num_frames, self.cfg.n_dg_nodes, 3), device="cuda"), requires_grad=True
                    )
                else:
                    self._dg_node_scales = None

            else:
                self._vert_trans = nn.Parameter(
                    torch.zeros(
                        (self.num_frames, *self._points.shape), device=self.device
                    ).requires_grad_(True)
                )
                vert_rots = torch.zeros((self.num_frames, self.n_verts, 4), device="cuda")
                vert_rots[..., -1] = 1
                self._vert_rots = nn.Parameter(vert_rots, requires_grad=True)
                if self.cfg.d_scale:
                    self._vert_scales = nn.Parameter(
                        torch.zeros((self.num_frames, self.n_verts, 3), device=self.device),
                        requires_grad=True
                    )
                else:
                    self._vert_scales = None

        elif self.dynamic_mode == "deformation":
            deformation_args = ModelHiddenParams(None)
            deformation_args.no_dr = False
            deformation_args.no_ds = not self.cfg.d_scale
            deformation_args.no_do = True

            self._deformation = DeformationNetwork(deformation_args)
            self._deformation_table = torch.empty(0)
        else:
            raise ValueError(f"Unimplemented dynamic mode {self.dynamic_mode}.")

        self.training_setup_dynamic()

        self._gs_bary_weights = torch.cat(
            [self.surface_triangle_bary_coords] * self.n_faces, dim=0
        )
        self._gs_vert_connections = self._surface_mesh_faces.repeat_interleave(
            self.cfg.n_gaussians_per_surface_triangle, dim=0
        )

    def training_setup_dynamic(self):
        training_args = self.cfg

        l = []
        if self.dynamic_mode == "discrete":
            if self.cfg.use_deform_graph:
                l += [
                    # xyz
                    {
                        "params": [self._dg_node_trans],
                        "lr": C(training_args.dg_trans_lr, 0, 0) * self.spatial_lr_scale,
                        "name": "dg_trans"
                    },
                    {
                        "params": [self._dg_node_rots],
                        "lr": C(training_args.dg_rot_lr, 0, 0),
                        "name": "dg_rotation"
                    },
                ]
                if self.cfg.d_scale:
                    l += [
                        {
                            "params": [self._dg_node_scales],
                            "lr": C(training_args.dg_scale_lr, 0, 0),
                            "name": "dg_scale"
                        },
                    ]
            else:
                l += [
                    {
                        "params": [self._vert_trans],
                        "lr": C(training_args.vert_trans_lr, 0, 0) * self.spatial_lr_scale,
                        "name": "vert_trans",
                    },
                    {
                        "params": [self._vert_rots],
                        "lr": C(training_args.vert_rot_lr, 0, 0),
                        "name": "vert_rotation",
                    },
                ]
                if self.cfg.d_scale:
                    l += [
                        {
                            "params": [self._vert_scales],
                            "lr": C(training_args.vert_scale_lr, 0, 0),
                            "name": "vert_scale"
                        }
                    ]

        elif self.dynamic_mode == "deformation":
            l += [
                {
                    "params": list(self._deformation.get_mlp_parameters()),
                    "lr": C(training_args.deformation_lr, 0, 0) * self.spatial_lr_scale,
                    "name": "deformation"
                },
                {
                    "params": list(self._deformation.get_grid_parameters()),
                    "lr": C(training_args.grid_lr, 0, 0) * self.spatial_lr_scale,
                    "name": "grid"
                }
            ]

        self.optimize_list = l
        self.optimize_params = [d["name"] for d in l]
        self.optimizer = torch.optim.Adam(l, lr=0.0, eps=1e-15)

    def update_learning_rate(self, iteration):
        for param_group in self.optimizer.param_groups:
            if not ("name" in param_group):
                continue

            if self.dynamic_mode == "discrete":
                if self.cfg.use_deform_graph:
                    if param_group["name"] == "dg_trans":
                        param_group["lr"] = C(
                            self.cfg.dg_trans_lr, 0, iteration, interpolation="exp"
                        ) * self.spatial_lr_scale
                    if param_group["name"] == "dg_rotation":
                        param_group["lr"] = C(
                            self.cfg.dg_rot_lr, 0, iteration, interpolation="exp"
                        )
                    if param_group["name"] == "dg_scale":
                        param_group["lr"] = C(
                            self.cfg.dg_scale_lr, 0, iteration, interpolation="exp"
                        )
                else:
                    if param_group["name"] == "vert_trans":
                        param_group["lr"] = C(
                            self.cfg.vert_trans_lr, 0, iteration, interpolation="exp"
                        ) * self.spatial_lr_scale
                    if param_group["name"] == "vert_rotation":
                        param_group["lr"] = C(
                            self.cfg.vert_rot_lr, 0, iteration, interpolation="exp"
                        )
                    if param_group["name"] == "vert_scale":
                        param_group["lr"] = C(
                            self.cfg.vert_scale_lr, 0, iteration, interpolation="exp"
                        )
            elif self.dynamic_mode == "deformation":
                if "grid" in param_group["name"]:
                    param_group["lr"] = C(
                        self.cfg.grid_lr, 0, iteration, interpolation="exp"
                    ) * self.spatial_lr_scale
                elif param_group["name"] == "deformation":
                    param_group["lr"] = C(
                        self.cfg.deformation_lr, 0, iteration, interpolation="exp"
                    ) * self.spatial_lr_scale

        self.color_clip = C(self.cfg.color_clip, 0, iteration)

    def get_timed_vertex_xyz(
        self,
        timestamp: Float[Tensor, "N_t"] = None,
        frame_idx: Int[Tensor, "N_t"] = None
    ) -> Float[Tensor, "N_t N_v 3"]:
        n_t = len(timestamp) if timestamp is not None else len(frame_idx)
        deformed_vert_pos = []
        for i in range(n_t):
            t = timestamp[i] if timestamp is not None else None
            f = frame_idx[i] if frame_idx is not None else None
            key = dict_temporal_key(t, f)
            if self._deformed_vert_positions.__contains__(key):
                vert_pos = self._deformed_vert_positions[key]
            else:
                vert_pos = self.get_timed_vertex_attributes(
                    t[None] if t is not None else t,
                    f[None] if f is not None else f
                )["xyz"][0]
            deformed_vert_pos.append(vert_pos)
        deformed_vert_pos = torch.stack(deformed_vert_pos, dim=0)
        return deformed_vert_pos

    def get_timed_vertex_rotation(
        self,
        timestamp: Float[Tensor, "N_t"] = None,
        frame_idx: Int[Tensor, "N_t"] = None,
        return_matrix: bool = False,
    ) -> Union[Float[pp.LieTensor, "N_t N_v 4"], Float[Tensor, "N_t N_v 3 3"]]:
        n_t = len(timestamp) if timestamp is not None else len(frame_idx)
        deformed_vert_rot = []
        for i in range(n_t):
            t = timestamp[i] if timestamp is not None else None
            f = frame_idx[i] if frame_idx is not None else None
            key = dict_temporal_key(t, f)
            if self._deformed_vert_rotations.__contains__(key):
                vert_rot = self._deformed_vert_rotations[key]
            else:
                vert_rot = self.get_timed_vertex_attributes(
                    t[None] if t is not None else t,
                    f[None] if f is not None else f
                )["rotation"][0]
            deformed_vert_rot.append(vert_rot)
        deformed_vert_rot = torch.stack(deformed_vert_rot, dim=0)
        if return_matrix:
            return deformed_vert_rot.matrix()
        else:
            return deformed_vert_rot

    # ============= Functions to compute normals ============= #
    def get_timed_surface_mesh(
        self,
        timestamp: Float[Tensor, "N_t"] = None,
        frame_idx: Int[Tensor, "N_t"] = None
    ) -> Meshes:
        n_t = len(timestamp) if timestamp is not None else len(frame_idx)
        deformed_vert_pos = self.get_timed_vertex_xyz(timestamp, frame_idx)
        surface_mesh = Meshes(
            # verts=self.get_timed_xyz_vertices(timestamp, frame_idx),
            verts=deformed_vert_pos,
            faces=torch.stack([self._surface_mesh_faces] * n_t, dim=0),
            textures=TexturesVertex(
                verts_features=torch.stack([self._vertex_colors] * n_t, dim=0).clamp(0, 1).to(self.device)
            )
        )
        return surface_mesh

    def get_timed_face_normals(
        self,
        timestamp: Float[Tensor, "N_t"] = None,
        frame_idx: Int[Tensor, "N_t"] = None
    ) -> Float[Tensor, "N_t N_faces 3"]:
        return F.normalize(
            self.get_timed_surface_mesh(timestamp, frame_idx).faces_normals_padded(),
            dim=-1
        )

    def get_timed_gs_normals(
        self,
        timestamp: Float[Tensor, "N_t"] = None,
        frame_idx: Int[Tensor, "N_t"] = None
    ) -> Float[Tensor, "N_t N_gs 3"]:
        return self.get_timed_face_normals(timestamp, frame_idx).repeat_interleave(
            self.cfg.n_gaussians_per_surface_triangle, dim=1
        )

    # ===================== Spline utils ===================== #
    def init_cubic_spliner(self, interp_degree=3):
        n_ctrl_knots = self.num_frames
        # 32 points have 31 intervals, and 29 intervals for 0~1 time, 2 intervals for start_time~0 and 1~endtime(for interpolate first and last keyframes)
        # So the control knots timestamps are different from keyframes
        t_interv = torch.as_tensor(1 / (n_ctrl_knots - 3)).cuda()  # exclude start and end point
        spline_cfg = SplineConfig(
            degree=interp_degree,
            sampling_interval=t_interv,
            start_time=-t_interv,
            n_knots=self.num_frames
        )
        self.spliner = Spline(spline_cfg)

    def compute_control_knots(self):
        if self.cfg.use_deform_graph:
            self._compute_control_knots_dg()
        else:
            self._compute_control_knots_vert()

    def _compute_control_knots_dg(self):
        ticks = torch.as_tensor(
            np.linspace(
                self.spliner.start_time.cpu().numpy(),
                self.spliner.end_time.cpu().numpy(),
                self.num_frames,
                endpoint=True
            ),
            dtype=torch.float32,
            device=self.device
        )
        frame_idx = torch.arange(self.cfg.num_frames, dtype=torch.long, device=self.device)
        # trans, rot = self.get_timed_dg_trans_rotation(ticks, frame_idx)
        dg_attrs = self._get_timed_dg_attributes_wo_spline(ticks, frame_idx)
        trans = dg_attrs["xyz"]
        rot = dg_attrs["rotation"]
        node_ctrl_knots_trans = trans.permute(1, 0, 2)
        node_ctrl_knots_rots = pp.SO3(rot.permute(1, 0, 2))
        self.spliner.set_data("xyz", node_ctrl_knots_trans)
        self.spliner.set_data("rotation", node_ctrl_knots_rots)

        if self.cfg.d_scale:
            d_scale = dg_attrs["scale"]
            node_ctrl_knots_scales = d_scale.permute(1, 0, 2)
            self.spliner.set_data("scale", node_ctrl_knots_scales)

    def _compute_control_knots_vert(self):
        ticks = torch.as_tensor(
            np.linspace(
                self.spliner.start_time.cpu().numpy(),
                self.spliner.end_time.cpu().numpy(),
                self.num_frames,
                endpoint=True
            ),
            dtype=torch.float32,
            device=self.device
        )
        frame_idx = torch.arange(self.cfg.num_frames, dtype=torch.long, device=self.device)
        # trans, rot = self.get_timed_dg_trans_rotation(ticks, frame_idx)
        trans, rot, d_scale, d_opacity = self._get_timed_vertex_attributes_wo_spline(ticks, frame_idx)

        vert_ctrl_knots_trans = trans.permute(1, 0, 2)
        vert_ctrl_knots_rots = pp.SO3(rot.permute(1, 0, 2))
        self.spliner.set_data("xyz", vert_ctrl_knots_trans)
        self.spliner.set_data("rotation", vert_ctrl_knots_rots)

        if d_scale is not None:
            vert_ctrl_knots_scales = d_scale.permute(1, 0, 2)
            self.spliner.set_data("scale", vert_ctrl_knots_scales)

    def spline_interp_xyz(self, timestamp: Float[Tensor, "N_t"]):
        return self.spliner(timestamp, keys=["xyz"])["xyz"]

    def spline_interp_scales(self, timestamp: Float[Tensor, "N_t"]):
        return self.spliner(timestamp, keys=["scales"])["scales"]

    # ========= Compute deformation nodes' attributes ======== #
    def get_timed_dg_attributes(
        self,
        timestamp: Float[Tensor, "N_t"] = None,
        frame_idx: Int[Tensor, "N_t"] = None,
    ) -> Dict[str, Union[Float[Tensor, "N_t N_p C"], pp.LieTensor]]:
        if self.cfg.use_spline:
            # attrs = self.spline_interp_dg(timestamp)
            attrs = self.spliner(timestamp)
        else:
            attrs = self._get_timed_dg_attributes_wo_spline(timestamp, frame_idx)
        return attrs

    # def spline_interp_dg(
    #     self, timestamp: Float[Tensor, "N_t"]
    # ) -> Dict[str, Union[Float[Tensor, "N_t N_p C"], pp.LieTensor]]:
    #     return self.spliner(timestamp)

    def _get_timed_dg_attributes_wo_spline(
        self,
        timestamp: Float[Tensor, "N_t"] = None,
        frame_idx: Int[Tensor, "N_t"] = None
    ):
        if self.dynamic_mode == "discrete":
            assert frame_idx is not None
            trans = self._dg_node_trans[frame_idx]
            rot = self._dg_node_rots[frame_idx]
            d_scale = self._dg_node_scales[frame_idx] if self.cfg.d_scale else None
            d_opacity = None

        elif self.dynamic_mode == "deformation":
            assert timestamp is not None
            pts = self._deform_graph_node_xyz

            num_pts = pts.shape[0]
            num_t = timestamp.shape[0]
            pts = torch.cat([pts] * num_t, dim=0)
            ts = timestamp.unsqueeze(-1).repeat_interleave(num_pts, dim=0)
            trans, rot, d_scale, d_opacity = self._deformation.forward_dynamic_delta(pts, ts * 2 - 1)
            # trans, rot = self._deformation.forward_dg_trans_and_rotation(pts, ts * 2 - 1)
            trans = trans.reshape(num_t, num_pts, 3)
            rot = rot.reshape(num_t, num_pts, 4)

            # NOTE: why do this?
            idt_quaternion = torch.zeros((1, num_pts, 4)).to(rot)
            idt_quaternion[..., -1] = 1
            rot = rot + idt_quaternion

            if d_scale is not None:
                d_scale = d_scale.reshape(num_t, num_pts, 3)
            if d_opacity is not None:
                d_opacity = d_opacity.reshape(num_t, num_pts, 1)
        rot = rot / rot.norm(dim=-1, keepdim=True)
        attrs = {
            "xyz": trans, "rotation": pp.SO3(rot), "scale": d_scale
        }
        return attrs

    # =========== Compute mesh vertices' attributes ========== #
    def get_timed_vertex_attributes(
        self,
        timestamp: Float[Tensor, "N_t"] = None,
        frame_idx: Int[Tensor, "N_t"] = None,
    ) -> Dict[str, Union[Float[Tensor, "N_t N_p C"], pp.LieTensor]]:
        if self.cfg.use_deform_graph:
            vert_attrs = self._get_timed_vertex_attributes_from_dg(timestamp, frame_idx)
        else:
            if self.cfg.use_spline:
                vert_attrs = self.spliner(timestamp)
            else:
                vert_attrs = self._get_timed_vertex_attributes_wo_spline(timestamp, frame_idx)
        # cache deformed mesh vert positions
        for i in range(vert_attrs["xyz"].shape[0]):
            t = timestamp[i] if timestamp is not None else None
            f = frame_idx[i] if frame_idx is not None else None
            key = dict_temporal_key(t, f)
            self._deformed_vert_positions[key] = vert_attrs["xyz"][i]
            self._deformed_vert_rotations[key] = vert_attrs["rotation"][i]

        return vert_attrs

    def _get_timed_vertex_attributes_from_dg(
        self,
        timestamp: Float[Tensor, "N_t"] = None,
        frame_idx: Int[Tensor, "N_t"] = None,
    ) -> Dict[str, Union[Float[Tensor, "N_t N_p C"], pp.LieTensor]]:
        n_t = len(timestamp) if timestamp is not None else len(frame_idx)
        neighbor_nodes_xyz: Float[Tensor, "N_p N_n 3"]
        neighbor_nodes_xyz = self._deform_graph_node_xyz[self._xyz_neighbor_node_idx]

        dg_node_attrs = self.get_timed_dg_attributes(timestamp, frame_idx)
        dg_node_trans, dg_node_rots = dg_node_attrs["xyz"], dg_node_attrs["rotation"]

        neighbor_nodes_trans: Float[Tensor, "N_t N_p N_n 3"]
        neighbor_nodes_rots: Float[pp.LieTensor, "N_t N_p N_n 4"]
        neighbor_nodes_trans = dg_node_trans[:, self._xyz_neighbor_node_idx]
        neighbor_nodes_rots = dg_node_rots[:, self._xyz_neighbor_node_idx]

        # deform vertex xyz
        if self.cfg.skinning_method == "lbs":
            num_pts = self.get_xyz_verts.shape[0]
            dists_vec: Float[Tensor, "N_t N_p N_n 3 1"]
            dists_vec = (self.get_xyz_verts.unsqueeze(1) - neighbor_nodes_xyz).unsqueeze(-1)
            dists_vec = torch.stack([dists_vec] * n_t, dim=0)

            deformed_vert_xyz: Float[Tensor, "N_t N_p 3"]
            deformed_xyz = torch.bmm(
                neighbor_nodes_rots.matrix().reshape(-1, 3, 3), dists_vec.reshape(-1, 3, 1)
            ).squeeze(-1).reshape(n_t, num_pts, -1, 3)
            deformed_xyz = deformed_xyz + neighbor_nodes_xyz.unsqueeze(0) + neighbor_nodes_trans

            nn_weights = self._xyz_neighbor_nodes_weights[None, :, :, None]
            deformed_vert_xyz = (nn_weights * deformed_xyz).sum(dim=2)
        elif self.cfg.skinning_method == "dqs":
            dual_quat = DualQuaternion.from_quat_pose_array(
                torch.cat([neighbor_nodes_rots.tensor(), neighbor_nodes_trans], dim=-1)
            )
            q_real: Float[Tensor, "N_t N_p N_n 4"] = dual_quat.q_r.tensor()
            q_dual: Float[Tensor, "N_t N_p N_n 4"] = dual_quat.q_d.tensor()
            nn_weights = self._xyz_neighbor_nodes_weights[None, :, :, None]
            weighted_sum_q_real: Float[Tensor, "N_t N_p 4"] = (q_real * nn_weights).sum(dim=-2)
            weighted_sum_q_dual: Float[Tensor, "N_t N_p 4"] = (q_dual * nn_weights).sum(dim=-2)
            weighted_sum_dual_quat = DualQuaternion.from_dq_array(
                torch.cat([weighted_sum_q_real, weighted_sum_q_dual], dim=-1)
            )
            dq_normalized = weighted_sum_dual_quat.normalized()
            deformed_vert_xyz = dq_normalized.transform_point_simple(self.get_xyz_verts)

        # deform vertex rotation
        deformed_vert_rots: Float[pp.LieTensor, "N_t N_p 4"]
        deformed_vert_rots = (
            self._xyz_neighbor_nodes_weights[None, ..., None] * neighbor_nodes_rots.Log()
        ).sum(dim=-2)
        deformed_vert_rots = pp.so3(deformed_vert_rots).Exp()
        # deformed_vert_rots = pp.SO3(deformed_vert_rots / deformed_vert_rots.norm(dim=-1, keepdim=True))

        outs = {"xyz": deformed_vert_xyz, "rotation": deformed_vert_rots}

        # deform vertex scale
        if self.cfg.d_scale:
            dg_node_scales = dg_node_attrs.get("scale")
            assert dg_node_scales is not None

            neighbor_nodes_scales: Float[Tensor, "N_t N_p N_n 3"]
            neighbor_nodes_scales = dg_node_scales[:, self._xyz_neighbor_node_idx]
            deformed_vert_scales: Float[Tensor, "N_t N_p 3"]
            deformed_vert_scales = (
                self._xyz_neighbor_nodes_weights[None, ..., None] * neighbor_nodes_scales
            ).sum(dim=-2)
            outs["scale"] = deformed_vert_scales

        return outs

    def _get_timed_vertex_attributes_wo_spline(
        self,
        timestamp: Float[Tensor, "N_t"] = None,
        frame_idx: Int[Tensor, "N_t"] = None
    ) -> Dict[str, Union[Float[Tensor, "N_t N_p C"], pp.LieTensor]]:
        if self.dynamic_mode == "discrete":
            assert frame_idx is not None
            trans = self._vert_trans[frame_idx]
            rot = self._vert_rots[frame_idx]
            d_scale = self._vert_scales[frame_idx] if self.cfg.d_scale else None
            d_opacity = None

        elif self.dynamic_mode == "deformation":
            assert timestamp is not None
            pts = self._points

            num_pts = pts.shape[0]
            num_t = timestamp.shape[0]
            pts = torch.cat([pts] * num_t, dim=0)
            ts = timestamp.unsqueeze(-1).repeat_interleave(num_pts, dim=0)
            trans, rot, d_scale, d_opacity = self._deformation.forward_dynamic_delta(pts, ts * 2 - 1)
            # trans, rot = self._deformation.forward_dg_trans_and_rotation(pts, ts * 2 - 1)
            trans = trans.reshape(num_t, num_pts, 3)
            rot = rot.reshape(num_t, num_pts, 4)

            # NOTE: why do this?
            idt_quaternion = torch.zeros((1, num_pts, 4)).to(rot)
            idt_quaternion[..., -1] = 1
            rot = rot + idt_quaternion

            if d_scale is not None:
                d_scale = d_scale.reshape(num_t, num_pts, 3)
            if d_opacity is not None:
                d_opacity = d_opacity.reshape(num_t, num_pts, 1)
        # rot = rot / rot.norm(dim=-1, keepdim=True)
        attrs = {
            "xyz": trans, "rotation": pp.SO3(rot), "scale": d_scale
        }
        return attrs

    # ========= Compute gaussian kernals' attributes ========= #
    def get_timed_gs_attributes(
        self,
        timestamp: Float[Tensor, "N_t"] = None,
        frame_idx: Int[Tensor, "N_t"] = None,
    ) -> Dict[str, Union[Float[Tensor, "N_t N_p C"], pp.LieTensor]]:
        vert_attrs = self.get_timed_vertex_attributes(timestamp, frame_idx)
        # xyz
        gs_timed_xyz = self._get_gs_xyz_from_vertex(vert_attrs["xyz"])
        # rotations
        gs_drots_q: Float[pp.LieTensor, "N_t N_g 4"] = fuse_rotations(
            self._gs_vert_connections, self._gs_bary_weights, vert_attrs["rotation"]
        )
        gs_rots_q_orig = pp.SO3(
            self.get_rotation[None, :, [1, 2, 3, 0]])  # NOTE: the quaternion order should be considered
        gs_timed_rots = gs_drots_q @ gs_rots_q_orig
        gs_timed_rots = gs_timed_rots.tensor()[..., [3, 0, 1, 2]]
        gs_timed_rots = F.normalize(gs_timed_rots, dim=-1)

        gs_attrs = {"xyz": gs_timed_xyz, "rotation": gs_timed_rots}
        # scales
        if self.cfg.d_scale:
            # gs_scales_orig = self._scales
            gs_scales_orig = torch.cat([
                torch.zeros(len(self._scales), 1, device=self.device),
                self._scales], dim=-1)
            vert_timed_dscales = vert_attrs["scale"][:, self._gs_vert_connections, :]
            gs_timed_dscale = (self._gs_bary_weights[None] * vert_timed_dscales).sum(dim=-2)
            gs_timed_scales = gs_scales_orig + gs_timed_dscale
            gs_timed_scales = torch.cat([
                self.surface_mesh_thickness * torch.ones(*gs_timed_scales.shape[:-1], 1, device=self.device),
                self.scale_activation(gs_timed_scales[..., 1:])], dim=-1)
            gs_attrs["scale"] = gs_timed_scales

        return gs_attrs

    def get_timed_gs_all_single_time(self, timestamp=None, frame_idx=None):
        if timestamp is not None and timestamp.ndim == 0:
            timestamp = timestamp[None]
        if frame_idx is not None and frame_idx.ndim == 0:
            frame_idx = frame_idx[None]

        gs_timed_attrs = self.get_timed_gs_attributes(timestamp, frame_idx)
        means3D = gs_timed_attrs["xyz"][0]
        rotations = gs_timed_attrs["rotation"][0]
        if self.cfg.d_scale:
            scales = gs_timed_attrs["scale"][0]
        else:
            scales = self.get_scaling

        opacity = self.get_opacity
        colors_precomp = self.get_points_rgb()
        return means3D, scales, rotations, opacity, colors_precomp

    def _get_gs_xyz_from_vertex(self, xyz_vert=None) -> Float[Tensor, "N_t N_gs 3"]:
        if self.binded_to_surface_mesh:
            if xyz_vert is None:
                xyz_vert = self._points
            # First gather vertices of all triangles
            if xyz_vert.ndim == 2:
                xyz_vert = xyz_vert[None]  # (n_t, n_v, 3)
            faces_verts = xyz_vert[:, self._surface_mesh_faces]  # (n_t, n_faces, 3, 3)

            # Then compute the points using barycenter coordinates in the surface triangles
            points = faces_verts[:, :, None] * self.surface_triangle_bary_coords[
                None, None]  # n_t, n_faces, n_gaussians_per_face, 3, n_coords
            points = points.sum(dim=-2)  # n_t, n_faces, n_gaussians_per_face, n_coords
            # points = points.reshape(self._n_points, 3)
            points = rearrange(points, "t f n c -> t (f n) c")
        else:
            raise ValueError("No vertices when with no mesh binded.")
        return points

    def build_deformation_graph(self, n_nodes, nodes_connectivity=6, mode="eucdisc"):
        device = self.device
        xyz_verts = self.get_xyz_verts
        self._xyz_cpu = xyz_verts.cpu().numpy()
        mesh = o3d.io.read_triangle_mesh(self.cfg.surface_mesh_to_bind_path)
        downpcd = mesh.sample_points_uniformly(number_of_points=n_nodes)
        # downpcd = mesh.sample_points_poisson_disk(number_of_points=1000, pcl=downpcd)

        # build deformation graph connectivity
        downpcd.paint_uniform_color([0.5, 0.5, 0.5])
        self._deform_graph_node_xyz = torch.from_numpy(np.asarray(downpcd.points)).float().to(device)

        downpcd_tree = o3d.geometry.KDTreeFlann(downpcd)

        if mode == "eucdisc":
            downpcd_size, _ = self._deform_graph_node_xyz.size()
            # TODO delete unused connectivity attr
            deform_graph_connectivity = [
                torch.from_numpy(
                    np.asarray(
                        downpcd_tree.search_knn_vector_3d(downpcd.points[i], nodes_connectivity + 1)[1][1:]
                    )
                ).to(device)
                for i in range(downpcd_size)
            ]
            self._deform_graph_connectivity = torch.stack(deform_graph_connectivity).long().to(device)
            self._deform_graph_tree = downpcd_tree

            # build connections between the original point cloud to deformation graph node
            xyz_neighbor_node_idx = [
                torch.from_numpy(
                    np.asarray(downpcd_tree.search_knn_vector_3d(self._xyz_cpu[i], nodes_connectivity)[1])
                ).to(device)
                for i in range(self._xyz_cpu.shape[0])
            ]
            xyz_neighbor_nodes_weights = [
                torch.from_numpy(
                    np.asarray(downpcd_tree.search_knn_vector_3d(self._xyz_cpu[i], nodes_connectivity)[2])
                ).float().to(device)
                for i in range(self._xyz_cpu.shape[0])
            ]
        elif mode == "geodisc":
            # vertices = self._xyz_cpu
            # faces = self._surface_mesh_faces.cpu().numpy()
            vertices = np.asarray(mesh.vertices)
            faces = np.asarray(mesh.triangles)

            # init geodisc calculation algorithm (geodesic version)
            # geoalg = geodesic.PyGeodesicAlgorithmExact(vertices, faces)

            # init geodisc calculation algorithm (potpourri3d  version)
            geoalg = pp3d.MeshHeatMethodDistanceSolver(vertices, faces)

            # 1. build a kd tree for all vertices in mesh
            mesh_pcl = o3d.geometry.PointCloud()
            mesh_pcl.points = o3d.utility.Vector3dVector(mesh.vertices)
            mesh_kdtree = o3d.geometry.KDTreeFlann(mesh_pcl)

            # 2. find the nearest vertex of all downsampled points and get their index.
            nearest_vertex = [
                np.asarray(mesh_kdtree.search_knn_vector_3d(downpcd.points[i], 1)[1])[0]
                for i in range(n_nodes)
            ]
            target_index = np.array(nearest_vertex)

            # 3. find k nearest neighbors(geodistance) of mesh vertices and downsample pointcloud
            xyz_neighbor_node_idx = []
            xyz_neighbor_nodes_weights = []
            downpcd_points = np.asarray(downpcd.points)
            for i in range(self._xyz_cpu.shape[0]):
                source_index = np.array([i])
                start_time1 = time.time()
                # geodesic distance calculation
                # distances = geoalg.geodesicDistances(source_index, target_index)[0]

                # potpourri3d distance calculation
                distances = geoalg.compute_distance(source_index)[target_index]

                print(f"i: {i}, geodist calculation: {time.time() - start_time1}")
                sorted_index = np.argsort(distances)

                k_n_neighbor = sorted_index[:nodes_connectivity]

                xyz_neighbor_node_idx.append(torch.from_numpy(k_n_neighbor).to(device))

                xyz_neighbor_nodes_weights.append(
                    torch.from_numpy(
                        np.exp(
                            - (np.linalg.norm(vertices[i] - downpcd_points[k_n_neighbor], axis=1) + 1e-5) ** 2 / 2
                        )
                    ).float().to(device)
                )
        else:
            print("The mode must be eucdisc or geodisc!")
            raise NotImplementedError

        self._xyz_neighbor_node_idx = torch.stack(xyz_neighbor_node_idx).long().to(device)

        print(torch.max(self._xyz_neighbor_node_idx))
        print(torch.min(self._xyz_neighbor_node_idx))

        self._xyz_neighbor_nodes_weights = torch.stack(xyz_neighbor_nodes_weights).to(device)
        # a = torch.sum(self._xyz_neighbor_nodes_weights < 0)
        # self._xyz_neighbor_nodes_weights[self._xyz_neighbor_nodes_weights < 0] = 0
        # self._xyz_neighbor_nodes_weights = torch.sqrt(self._xyz_neighbor_nodes_weights)
        # normalize
        self._xyz_neighbor_nodes_weights = (self._xyz_neighbor_nodes_weights
                                            / self._xyz_neighbor_nodes_weights.sum(dim=-1, keepdim=True)
                                            )

    def update_step(self, epoch: int, global_step: int, on_load_weights: bool = False):
        super().update_step(epoch, global_step, on_load_weights)
        self._deformed_vert_positions = {}
        self._deformed_vert_rotations = {}

    # def deform(
    #     self,
    #     timestamp: Float[Tensor, "N_t"] = None,
    #     frame_idx: Int[Tensor, "N_t"] = None,
    #     get_verts_rotation: bool = True,
    # ) -> Float[Tensor, "N_t N_p 3"]:
    #     n_t = len(timestamp) if timestamp is not None else len(frame_idx)
    #     neighbor_nodes_xyz: Float[Tensor, "N_p N_n 3"]
    #     neighbor_nodes_xyz = self._deform_graph_node_xyz[self._xyz_neighbor_node_idx]
    #     # neighbor_nodes_rots = self._deform_graph_node_rots[self._xyz_neighbor_node_idx]
    #     # neighbor_nodes_trans = self._deform_graph_node_trans[self._xyz_neighbor_node_idx]

    #     if self.cfg.use_spline:
    #         dg_node_trans, dg_node_rots = self.spline_interp_dg(timestamp)
    #     else:
    #         assert frame_idx is not None
    #         # ! discrete mode is not compatible with no spline config
    #         dg_node_trans = self._dg_node_trans[frame_idx]
    #         dg_node_rots = pp.SO3(self._dg_node_rots[frame_idx])

    #     neighbor_nodes_trans: Float[Tensor, "N_t N_p N_n 3"]
    #     neighbor_nodes_rots: Float[Tensor, "N_t N_p N_n 3 3"]
    #     neighbor_nodes_trans = dg_node_trans[:, self._xyz_neighbor_node_idx]
    #     neighbor_nodes_rots = dg_node_rots[:, self._xyz_neighbor_node_idx].matrix()

    #     if get_verts_rotation:
    #         vert_rots_q: Float[pp.LieTensor, "N_t N_p 4"] = fuse_rotations(
    #             self._xyz_neighbor_node_idx, self._xyz_neighbor_nodes_weights, dg_node_rots
    #         )
    #     else:
    #         vert_rots_q = None
    #     self.vert_rots_q = vert_rots_q

    #     num_pts = self.get_xyz_verts.shape[0]
    #     dists_vec: Float[Tensor, "N_t N_p N_n 3 1"]
    #     dists_vec = (self.get_xyz_verts.unsqueeze(1) - neighbor_nodes_xyz).unsqueeze(-1)
    #     dists_vec = torch.stack([dists_vec] * n_t, dim=0)

    #     deformed_xyz: Float[Tensor, "N_t N_p 3"]
    #     deformed_xyz = torch.bmm(
    #         neighbor_nodes_rots.reshape(-1, 3, 3), dists_vec.reshape(-1, 3, 1)
    #     ).squeeze(-1).reshape(n_t, num_pts, -1, 3)
    #     deformed_xyz = deformed_xyz + neighbor_nodes_xyz.unsqueeze(0) + neighbor_nodes_trans

    #     nn_weights = self._xyz_neighbor_nodes_weights[None, :, :, None]
    #     deformed_xyz = (nn_weights * deformed_xyz).sum(dim=2)

    #     return deformed_xyz


def fuse_rotations(
    neighbor_node_idx: Int[Tensor, "N_p N_n"],
    weights: Float[Tensor, "N_p N_n"],
    rotations: Float[pp.LieTensor, "N_t N_v 4"]
):
    """
    q'_i = Exp(\Sigma_{j\in \mathcal{N}(i)} w_{ij} * Log(q_ij))
    """
    rots_log: Float[pp.LieTensor, "N_t N_p N_n 3"] = rotations[:, neighbor_node_idx].Log()
    weighted_rots: Float[pp.LieTensor, "N_t N_p 4"]
    weighted_rots = (weights[None] * rots_log).sum(dim=-2)
    weighted_rots = pp.so3(weighted_rots).Exp()
    return weighted_rots


def dict_temporal_key(timestamp: float = None, frame_idx: int = None):
    if timestamp is None:
        assert frame_idx is not None
        return f"f{frame_idx}"
    elif frame_idx is None:
        return f"t{timestamp}"
    else:
        return f"t{timestamp}_f{frame_idx}"<|MERGE_RESOLUTION|>--- conflicted
+++ resolved
@@ -67,13 +67,10 @@
         d_opacity: bool = False
         d_scale: bool = True
 
-<<<<<<< HEAD
         interp_degree: int = 3
-
         dist_mode: str = 'eucdisc'
-=======
         skinning_method: str = "dqs"    # "lbs(linear blending skinning)" of "dqs(dual-quaternion skinning)"
->>>>>>> f2581c4e
+
 
     cfg: Config
 
