--- conflicted
+++ resolved
@@ -456,13 +456,6 @@
         timestamp: Float[Tensor, "N_t"] = None,
         frame_idx: Int[Tensor, "N_t"] = None,
     ) -> Dict[str, Union[Float[Tensor, "N_t N_p C"], pp.LieTensor]]:
-<<<<<<< HEAD
-        if self._have_comp_dg_attrs_this_step:
-            return self.dg_timed_attrs
-        else:
-            return self._get_timed_dg_attributes(timestamp, frame_idx)
-
-=======
         n_t = timestamp.shape[0] if timestamp is not None else frame_idx.shape[0]
         timed_attr_list = []
         for i in range(n_t):
@@ -486,7 +479,7 @@
         )
         timed_attrs["rotation"] = pp.SO3(
             torch.cat(
-                [attr_dict["rotation"].tensor() for attr_dict in timed_attr_list], 
+                [attr_dict["rotation"].tensor() for attr_dict in timed_attr_list],
                 dim=0
             )
         )
@@ -495,8 +488,7 @@
         ) if self.cfg.d_scale else None
 
         return timed_attrs
-    
->>>>>>> 779f6232
+
     def _get_timed_dg_attributes(
         self,
         timestamp: Float[Tensor, "N_t"] = None,
