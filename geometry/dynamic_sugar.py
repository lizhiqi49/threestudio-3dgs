--- conflicted
+++ resolved
@@ -92,7 +92,7 @@
 
         if self.dynamic_mode == "discrete":
             # xyz
-            if self.cfg.use_deform_graph:   # True
+            if self.cfg.use_deform_graph:  # True
                 self._dg_node_trans = nn.Parameter(
                     torch.zeros((self.num_frames, self.cfg.n_dg_nodes, 3), device="cuda"), requires_grad=True
                 )
@@ -269,13 +269,13 @@
                 vert_pos = self._deformed_vert_positions[key]
             else:
                 vert_pos = self.get_timed_vertex_attributes(
-                    t[None] if t is not None else t, 
+                    t[None] if t is not None else t,
                     f[None] if f is not None else f
                 )["xyz"][0]
             deformed_vert_pos.append(vert_pos)
         deformed_vert_pos = torch.stack(deformed_vert_pos, dim=0)
         return deformed_vert_pos
-    
+
     def get_timed_vertex_rotation(
         self,
         timestamp: Float[Tensor, "N_t"] = None,
@@ -292,7 +292,7 @@
                 vert_rot = self._deformed_vert_rotations[key]
             else:
                 vert_rot = self.get_timed_vertex_attributes(
-                    t[None] if t is not None else t, 
+                    t[None] if t is not None else t,
                     f[None] if f is not None else f
                 )["rotation"][0]
             deformed_vert_rot.append(vert_rot)
@@ -300,86 +300,9 @@
         if return_matrix:
             return deformed_vert_rot.matrix()
         else:
-<<<<<<< HEAD
-            if self.dynamic_mode == "discrete":
-                assert frame_idx is not None
-                delta_scale = self._delta_scales[frame_idx]
-                scales = self._scales + delta_scale
-            elif self.dynamic_mode == "deformation":
-                hidden = common_kwargs.get('hidden')
-                if hidden is None:
-                    hidden = self.get_deformation_hidden_gs(timestamp)
-                ds = self._deformation.forward_dynamic_scale(None, None, hidden=hidden)
-                scales = self._scales + ds
-
-            scales = torch.cat([
-                self.surface_mesh_thickness * torch.ones(len(scales), 1, device=scales.device),
-                self.scale_activation(scales)
-            ], dim=-1)
-
-        return scales
-
-    # def get_timed_no_dg_gs(
-    #     self,
-    #     timestamp: Float[Tensor, "N_t"] = None,
-    #     frame_idx: Int[Tensor, "N_t"] = None,
-    #     no_spline: bool = False
-    # ):
-    #     # get other timed gaussian attributes(no deformation graph)
-    #     scales, rotations, opacity, colors_precomp = None, None, None, None
-    #
-    #     if timestamp is not None:
-    #         if timestamp.ndim == 0:
-    #             timestamp = timestamp.unsqueeze(-1)
-    #     if frame_idx is not None:
-    #         if frame_idx.ndim == 0:
-    #             frame_idx = frame_idx.unsqueeze(-1)
-    #
-    #     xyz_v = self._points.unsqueeze(0)
-    #     xyz_gs = self.get_gs_xyz_from_vertices(xyz_v)
-    #
-    #     if not no_spline and self.cfg.use_spline:
-    #         raise NotImplementedError
-    #     else:
-    #         if self.dynamic_mode == "discrete":
-    #             raise NotImplementedError
-    #         elif self.dynamic_mode == "deformation":
-    #             pts_inp = torch.cat([xyz_gs] * timestamp.shape[-1], dim=0).reshape(-1, 3)
-    #             time_inp = timestamp.unsqueeze(-1).repeat_interleave(xyz_gs.shape[0], dim=0) * 2 - 1
-    #
-    #             # add deformation forward function for scaling predict
-    #             # xyz_gs_timed = self._deformation.forward_dynamic_xyz(pts_inp, time_inp)
-
-    def get_timed_dg_trans_rotation(
-        self,
-        timestamp: Float[Tensor, "N_t"] = None,
-        frame_idx: Int[Tensor, "N_t"] = None
-    ):
-        if self.dynamic_mode == "discrete":
-            assert frame_idx is not None
-            trans = self._dg_node_trans[frame_idx]
-            rot = self._dg_node_rots[frame_idx]
-        elif self.dynamic_mode == "deformation":
-            assert timestamp is not None
-            pts = self._deform_graph_node_xyz
-
-            num_pts = pts.shape[0]
-            num_t = timestamp.shape[0]
-            pts = torch.cat([pts] * num_t, dim=0)
-            ts = timestamp.unsqueeze(-1).repeat_interleave(num_pts, dim=0)
-            trans, rot = self._deformation.forward_dg_trans_and_rotation(pts, ts * 2 - 1)
-            trans = trans.reshape(num_t, num_pts, 3)
-            rot = rot.reshape(num_t, num_pts, 4)
-            idt_quaternion = torch.zeros((1, num_pts, 4)).to(rot)
-            idt_quaternion[..., -1] = 1
-            rot = rot + idt_quaternion
-        return trans, rot
-
-=======
             return deformed_vert_rot
-    
+
     # ============= Functions to compute normals ============= #
->>>>>>> 683b96b5
     def get_timed_surface_mesh(
         self,
         timestamp: Float[Tensor, "N_t"] = None,
@@ -452,29 +375,6 @@
         dg_attrs = self._get_timed_dg_attributes_wo_spline(ticks, frame_idx)
         trans = dg_attrs["xyz"]
         rot = dg_attrs["rotation"]
-
-<<<<<<< HEAD
-        if self.cfg.use_deform_graph:
-            self.compute_control_knots_dg()
-        else:
-            ctrl_knots_xyz = []
-            for i, t in enumerate(ticks):
-                xyz = self.get_timed_xyz_vertices(t, torch.tensor(i), no_spline=True)
-                ctrl_knots_xyz.append(xyz)
-            ctrl_knots_xyz = torch.concat(ctrl_knots_xyz)
-            self.spliner.set_data("xyz", ctrl_knots_xyz.permute(1, 0, 2))
-
-        if self.cfg.d_gs_scale:
-            ctrl_knots_scales = []
-            for i, t in enumerate(ticks):
-                scale = self.get_timed_scales(t, torch.tensor(i), no_spline=True)
-                ctrl_knots_scales.append(scale)
-
-            ctrl_knots_scales = torch.stack(ctrl_knots_scales)
-            self.spliner.set_data("scales", ctrl_knots_scales.permute(1, 0, 2))
-
-    def compute_control_knots_dg(self):
-=======
         node_ctrl_knots_trans = trans.permute(1, 0, 2)
         node_ctrl_knots_rots = pp.SO3(rot.permute(1, 0, 2))
         self.spliner.set_data("xyz", node_ctrl_knots_trans)
@@ -486,7 +386,6 @@
             self.spliner.set_data("scale", node_ctrl_knots_scales)
 
     def _compute_control_knots_vert(self):
->>>>>>> 683b96b5
         ticks = torch.as_tensor(
             np.linspace(
                 self.spliner.start_time.cpu().numpy(),
@@ -515,7 +414,7 @@
 
     def spline_interp_scales(self, timestamp: Float[Tensor, "N_t"]):
         return self.spliner(timestamp, keys=["scales"])["scales"]
-    
+
     # ========= Compute deformation nodes' attributes ======== #
     def get_timed_dg_attributes(
         self,
@@ -533,7 +432,7 @@
     #     self, timestamp: Float[Tensor, "N_t"]
     # ) -> Dict[str, Union[Float[Tensor, "N_t N_p C"], pp.LieTensor]]:
     #     return self.spliner(timestamp)
-    
+
     def _get_timed_dg_attributes_wo_spline(
         self,
         timestamp: Float[Tensor, "N_t"] = None,
@@ -568,12 +467,12 @@
                 d_scale = d_scale.reshape(num_t, num_pts, 3)
             if d_opacity is not None:
                 d_opacity = d_opacity.reshape(num_t, num_pts, 1)
-        
+
         attrs = {
             "xyz": trans, "rotation": pp.SO3(rot), "scale": d_scale
         }
         return attrs
-    
+
     # =========== Compute mesh vertices' attributes ========== #
     def get_timed_vertex_attributes(
         self,
@@ -652,7 +551,7 @@
             outs["scale"] = deformed_vert_scales
 
         return outs
-    
+
     def _get_timed_vertex_attributes_wo_spline(
         self,
         timestamp: Float[Tensor, "N_t"] = None,
@@ -692,7 +591,7 @@
             "xyz": trans, "rotation": pp.SO3(rot), "scale": d_scale
         }
         return attrs
-    
+
     # ========= Compute gaussian kernals' attributes ========= #
     def get_timed_gs_attributes(
         self,
@@ -706,7 +605,8 @@
         gs_drots_q: Float[pp.LieTensor, "N_t N_g 4"] = fuse_rotations(
             self._gs_vert_connections, self._gs_bary_weights, vert_attrs["rotation"]
         )
-        gs_rots_q_orig = pp.SO3(self.get_rotation[None, :, [1, 2, 3, 0]])   # NOTE: the quaternion order should be considered
+        gs_rots_q_orig = pp.SO3(
+            self.get_rotation[None, :, [1, 2, 3, 0]])  # NOTE: the quaternion order should be considered
         gs_timed_rots = gs_drots_q @ gs_rots_q_orig
         gs_timed_rots = gs_timed_rots.tensor()[..., [3, 0, 1, 2]]
         gs_timed_rots = F.normalize(gs_timed_rots, dim=-1)
@@ -721,13 +621,13 @@
             gs_attrs["scale"] = gs_timed_scales
 
         return gs_attrs
-    
+
     def get_timed_gs_all_single_time(self, timestamp=None, frame_idx=None):
         if timestamp is not None and timestamp.ndim == 0:
             timestamp = timestamp[None]
         if frame_idx is not None and frame_idx.ndim == 0:
             frame_idx = frame_idx[None]
-        
+
         gs_timed_attrs = self.get_timed_gs_attributes(timestamp, frame_idx)
         means3D = gs_timed_attrs["xyz"][0]
         rotations = gs_timed_attrs["rotation"][0]
@@ -739,7 +639,7 @@
         opacity = self.get_opacity
         colors_precomp = self.get_points_rgb()
         return means3D, scales, rotations, opacity, colors_precomp
-    
+
     def _get_gs_xyz_from_vertex(self, xyz_vert=None) -> Float[Tensor, "N_t N_gs 3"]:
         if self.binded_to_surface_mesh:
             if xyz_vert is None:
@@ -758,7 +658,6 @@
         else:
             raise ValueError("No vertices when with no mesh binded.")
         return points
-
 
     def build_deformation_graph(self, n_nodes, nodes_connectivity=6, mode="eucdisc"):
         device = self.device
@@ -846,17 +745,12 @@
                 xyz_neighbor_node_idx.append(torch.from_numpy(k_n_neighbor).to(device))
 
                 xyz_neighbor_nodes_weights.append(
-<<<<<<< HEAD
-                    torch.from_numpy(np.reciprocal(
-                        np.linalg.norm(vertices[i] - downpcd_points[k_n_neighbor], axis=1) + 1e-5)).float().to(device))
-=======
                     torch.from_numpy(
                         np.exp(
                             - (np.linalg.norm(vertices[i] - downpcd_points[k_n_neighbor], axis=1) + 1e-5) ** 2 / 2
                         )
                     ).float().to(device)
                 )
->>>>>>> 683b96b5
         else:
             print("The mode must be eucdisc or geodisc!")
             raise NotImplementedError
@@ -869,56 +763,16 @@
         self._xyz_neighbor_nodes_weights = torch.stack(xyz_neighbor_nodes_weights).to(device)
         # a = torch.sum(self._xyz_neighbor_nodes_weights < 0)
         # self._xyz_neighbor_nodes_weights[self._xyz_neighbor_nodes_weights < 0] = 0
-<<<<<<< HEAD
-        self._xyz_neighbor_nodes_weights = torch.sqrt(self._xyz_neighbor_nodes_weights)
+        # self._xyz_neighbor_nodes_weights = torch.sqrt(self._xyz_neighbor_nodes_weights)
         # normalize
-=======
-        # self._xyz_neighbor_nodes_weights = torch.sqrt(self._xyz_neighbor_nodes_weights)
->>>>>>> 683b96b5
-        self._xyz_neighbor_nodes_weights = (
-            self._xyz_neighbor_nodes_weights 
-            / self._xyz_neighbor_nodes_weights.sum(dim=-1, keepdim=True)
-        )
+        self._xyz_neighbor_nodes_weights = (self._xyz_neighbor_nodes_weights
+                                            / self._xyz_neighbor_nodes_weights.sum(dim=-1, keepdim=True)
+                                            )
 
     def update_step(self, epoch: int, global_step: int, on_load_weights: bool = False):
         super().update_step(epoch, global_step, on_load_weights)
         self._deformed_vert_positions = {}
         self._deformed_vert_rotations = {}
-
-<<<<<<< HEAD
-        # debug
-        # a = torch.sum(dg_node_trans)
-        # b = torch.sum(dg_node_rots)
-        # c = torch.sum(self._xyz_neighbor_node_idx)
-        # d = torch.sum(neighbor_nodes_xyz)
-        # e = torch.sum(self.get_xyz_verts)
-
-        neighbor_nodes_trans: Float[Tensor, "N_t N_p N_n 3"]
-        neighbor_nodes_rots: Float[Tensor, "N_t N_p N_n 3 3"]
-        neighbor_nodes_trans = dg_node_trans[:, self._xyz_neighbor_node_idx]
-        neighbor_nodes_rots = dg_node_rots[:, self._xyz_neighbor_node_idx].matrix()
-
-        num_pts = self.get_xyz_verts.shape[0]
-        dists_vec: Float[Tensor, "N_t N_p N_n 3 1"]
-        dists_vec = (self.get_xyz_verts.unsqueeze(1) - neighbor_nodes_xyz).unsqueeze(-1)
-        dists_vec = torch.stack([dists_vec] * n_t, dim=0)
-
-        deformed_xyz: Float[Tensor, "N_t N_p 3"]
-        deformed_xyz = torch.bmm(
-            neighbor_nodes_rots.reshape(-1, 3, 3), dists_vec.reshape(-1, 3, 1)
-        ).squeeze(-1).reshape(n_t, num_pts, -1, 3)
-        deformed_xyz = deformed_xyz + neighbor_nodes_xyz.unsqueeze(0) + neighbor_nodes_trans
-
-        nn_weights = self._xyz_neighbor_nodes_weights[None, :, :, None]
-
-        # f = torch.sum(nn_weights)
-        deformed_xyz = (nn_weights * deformed_xyz).sum(dim=2)
-
-        return deformed_xyz
-
-    # def update_step(self, epoch: int, global_step: int, on_load_weights: bool = False):
-    #     super().update_step(epoch, global_step, on_load_weights)
-=======
 
     # def deform(
     #     self,
@@ -972,7 +826,7 @@
 
 def fuse_rotations(
     neighbor_node_idx: Int[Tensor, "N_p N_n"],
-    weights: Float[Tensor, "N_p N_n"], 
+    weights: Float[Tensor, "N_p N_n"],
     rotations: Float[pp.LieTensor, "N_t N_v 4"]
 ):
     """
@@ -984,6 +838,7 @@
     weighted_rots = pp.so3(weighted_rots).Exp()
     return weighted_rots
 
+
 def dict_temporal_key(timestamp: float = None, frame_idx: int = None):
     if timestamp is None:
         assert frame_idx is not None
@@ -991,5 +846,4 @@
     elif frame_idx is None:
         return f"t{timestamp}"
     else:
-        return f"t{timestamp}_f{frame_idx}"
->>>>>>> 683b96b5
+        return f"t{timestamp}_f{frame_idx}"