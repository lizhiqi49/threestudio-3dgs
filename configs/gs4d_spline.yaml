name: "gs4d-spline"
tag: "${data.random_camera.height}_${rmspace:${basename:${data.video_frames_dir}},_}"
exp_root_dir: "outputs"
seed: 0

data_type: "temporal-image-datamodule"
data: # threestudio/data/image.py -> SingleImageDataModuleConfig
  video_frames_dir: ./load/videos/anya2
  norm_timestamp: true
  num_frames: 10
  height: [256, 512]
  width: [256, 512]
  resolution_milestones: [100]
  default_elevation_deg: 5.0
  default_azimuth_deg: 0.0
  default_camera_distance: 3.8
  default_fovy_deg: 20.0
  requires_depth: ${cmaxgt0orcmaxgt0:${system.loss.lambda_depth},${system.loss.lambda_depth_rel}}
  requires_normal: ${cmaxgt0:${system.loss.lambda_normal}}
  random_camera: # threestudio/data/uncond.py -> RandomCameraDataModuleConfig
    height: 256
    width: 256
    batch_size: 2
    eval_height: 512
    eval_width: 512
    eval_batch_size: 1
    elevation_range: [-10, 80]
    azimuth_range: [-180, 180]
    camera_distance_range: [3.8, 3.8]
    fovy_range: [20.0, 20.0] # Zero123 has fixed fovy
    progressive_until: 0
    camera_perturb: 0.0
    center_perturb: 0.0
    up_perturb: 0.0
    light_position_perturb: 1.0
    light_distance_range: [7.5, 10.0]
    eval_elevation_deg: ${data.default_elevation_deg}
    eval_camera_distance: ${data.default_camera_distance}
    eval_fovy_deg: ${data.default_fovy_deg}
    light_sample_strategy: "dreamfusion"
    batch_uniform_azimuth: False
    n_val_views: 30
    n_test_views: 120

system_type: "gaussian-splatting-4dgen-system"
system:
  stage: motion
  num_inter_frames: 10
  length_inter_frames: 0.2

  geometry_type: "spacetime-gaussian-splatting"
  geometry:
    use_spline: true
    num_frames: 12

    enable_static: false
    position_lr: 0.001
    scaling_lr: 0.001
    feature_lr: 0.01
    opacity_lr: 0.05
    rotation_lr: 0.001
    densification_interval: 1000
    prune_interval: 1000
    opacity_reset_interval: 100000
    densify_from_iter: ${trainer.max_steps}
    densify_until_iter: ${trainer.max_steps}
    prune_from_iter: ${trainer.max_steps}
    prune_until_iter: ${trainer.max_steps}
    densify_grad_threshold: 0.01
    min_opac_prune: 0.005
    split_thresh: 0.02
    radii2d_thresh: 1000

    enable_dynamic: true
    delta_xyz_lr: 0.001
    delta_rot_lr: 0.0001

    enable_spacetime: false
    omega_lr: 0.0001
    trbfc_lr: 0.0001
    trbfs_lr: 0.03
    move_lr: 3.5

    rank_motion: 3
    rank_omega: 1
    
    addsphpointsscale: 0.8
    trbfslinit: 0.0
    raystart: 0.7
    spatial_lr_scale: 1

    sphere: False

    init_num_pts: 4096
    pc_init_radius: 0.5
    opacity_init: 0.05
    max_num: 500000

    enable_deformation: false
    deformation_lr: 0.00064
    grid_lr: 0.0064

  exporter_type: "gaussian-mesh-exporter"

  renderer_type: "diff-gaussian-rasterizer-spacetime"
  renderer:
    debug: false
    invert_bg_prob: 1.0

  material_type: "no-material" # unused
  material:
    n_output_dims: 0

  background_type: "solid-color-background" # unused

  prompt_processor_type: "dummy-prompt-processor" # Zero123 doesn't use prompts
  prompt_processor:
    pretrained_model_name_or_path: ""
    prompt: ""

  guidance_zero123_type: "temporal-stable-zero123-guidance"
  guidance_zero123:
    num_frames: ${data.num_frames}
    pretrained_config: "./load/zero123/sd-objaverse-finetune-c_concat-256.yaml"
    pretrained_model_name_or_path: "/home/lzq/workspace/huggingface_models/zero123/stable_zero123.ckpt"
    vram_O: ${not:${gt0:${system.freq.guidance_eval}}}
    cond_video_dir: ${data.video_frames_dir}
    cond_elevation_deg: ${data.default_elevation_deg}
    cond_azimuth_deg: ${data.default_azimuth_deg}
    cond_camera_distance: ${data.default_camera_distance}
    guidance_scale: 3.0
    min_step_percent: 0.1  # (start_iter, start_val, end_val, end_iter)
    max_step_percent: 0.6
    chunk_size: null

  prompt_processor_2d_type: "stable-diffusion-prompt-processor"
  prompt_processor_2d:
    pretrained_model_name_or_path: "/home/lzq/workspace/huggingface_models/stabilityai--stable-diffusion-2-1-base"
    prompt: "an image of anya girl dancing"
    negative_prompt: "ugly, bad anatomy, blurry, pixelated obscure, unnatural colors, poor lighting, dull, and unclear, cropped, lowres, low quality, artifacts, duplicate, morbid, mutilated, poorly drawn face, deformed, dehydrated, bad proportions"
    front_threshold: 30.
    back_threshold: 30.

  guidance_2d_type: "stable-diffusion-lora-guidance"
  guidance_2d:
    pretrained_model_name_or_path: "/home/lzq/workspace/huggingface_models/stabilityai--stable-diffusion-2-1-base"
    pretrained_adapter_name_or_path: /home/lzq/workspace/CVGL-4DGen-Project/outputs/anya_lora
    guidance_scale: 20.
    weighting_strategy: sds
    min_step_percent: 0.1
    max_step_percent: 0.6
    use_img_loss: true

  prompt_processor_3d_type: null
  guidance_3d_type: null

  freq:
    ref_only_steps: 0
    guidance_eval: 0
    inter_frame_reg: 1
    milestone_inter_frame_reg: 300
    reset_neighbors: 10

  loggers:
    wandb:
      enable: false
      project: "threestudio"
      name: None

  loss:
    lambda_sds_zero123: 0.1
    lambda_sds_2d: 0.01
    lambda_sds_2d_img: 0.0001
    lambda_sds_vid: 0
    lambda_rgb: 10000.
    lambda_mask: 10000.
    lambda_depth: 0. # 0.05
    lambda_depth_rel: 0. # [0, 0, 0.05, 100]
    lambda_normal: 0. # [0, 0, 0.05, 100]
    lambda_normal_smooth: 0.
    lambda_3d_normal_smooth: 0.
    lambda_lite_arap_reg: [300, 0, 1000., 301]
    lambda_full_arap_reg: [300, 0, 1, 301]
    lambda_opacity_binary: 0. # [ 0, 0.1, 0.1, 1500 ]
<<<<<<< HEAD
    lambda_density_regulation: [ 500, 1000, 1000, 5000 ]
    lambda_normal_regulation: [ 500, 1000, 1000, 5000 ]
=======
    lambda_density_regulation: [300, 0, 1, 301]
    lambda_normal_regulation: [300, 0, 1, 301]
    lambda_ref_gs: [100, 100, 1000, 101]

>>>>>>> c4e34437

  optimizer:
    name: Adam
    args:
      lr: 0.01
      betas: [0.9, 0.99]
      eps: 1.e-8
    params:
      background:
        lr: 0.001

  sugar:
<<<<<<< HEAD
    reset_neighbors_every: 50
    start_regularization_from: 500 # consistent with lambda_density_regulation
=======
    reset_neighbors_every: ${system.freq.reset_neighbors}
    start_regularization_from: 0 # consistent with lambda_density_regulation
>>>>>>> c4e34437
    n_samples_for_sdf_regularization: 50000
    start_sdf_better_normal_from: 500 # consistent with lambda_normal_regulation
    use_sdf_better_normal_loss: true
    prune_hard_opacity_threshold: 0.5
    prune_low_opacity_gaussians_at: null # consistent with lambda opacity binary end
    knn_to_track: 8

trainer:
  max_steps: 5000
  log_every_n_steps: 1
  num_sanity_val_steps: 0
  val_check_interval: 100
  enable_progress_bar: true
  precision: 32

checkpoint:
  save_last: true # save at each validation time
  save_top_k: -1
  every_n_train_steps: 100 # ${trainer.max_steps}<|MERGE_RESOLUTION|>--- conflicted
+++ resolved
@@ -182,15 +182,9 @@
     lambda_lite_arap_reg: [300, 0, 1000., 301]
     lambda_full_arap_reg: [300, 0, 1, 301]
     lambda_opacity_binary: 0. # [ 0, 0.1, 0.1, 1500 ]
-<<<<<<< HEAD
-    lambda_density_regulation: [ 500, 1000, 1000, 5000 ]
-    lambda_normal_regulation: [ 500, 1000, 1000, 5000 ]
-=======
     lambda_density_regulation: [300, 0, 1, 301]
     lambda_normal_regulation: [300, 0, 1, 301]
     lambda_ref_gs: [100, 100, 1000, 101]
-
->>>>>>> c4e34437
 
   optimizer:
     name: Adam
@@ -203,13 +197,8 @@
         lr: 0.001
 
   sugar:
-<<<<<<< HEAD
-    reset_neighbors_every: 50
-    start_regularization_from: 500 # consistent with lambda_density_regulation
-=======
     reset_neighbors_every: ${system.freq.reset_neighbors}
     start_regularization_from: 0 # consistent with lambda_density_regulation
->>>>>>> c4e34437
     n_samples_for_sdf_regularization: 50000
     start_sdf_better_normal_from: 500 # consistent with lambda_normal_regulation
     use_sdf_better_normal_loss: true
