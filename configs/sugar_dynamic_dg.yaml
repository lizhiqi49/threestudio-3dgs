name: "sugar4d-test"
tag: "${data.random_camera.height}_${rmspace:${basename:${data.video_frames_dir}}_${system.geometry.dynamic_mode},_}"
exp_root_dir: "outputs"
seed: 0

data_type: "temporal-image-datamodule"
data: # threestudio/data/image.py -> SingleImageDataModuleConfig
  video_frames_dir: ./load/dancing_ironman
  video_length: 32
  norm_timestamp: true
  # num of frames a batch
  num_frames: 4
  height: 512
  width: 512
  resolution_milestones: [100]
  default_elevation_deg: 5.0
  default_azimuth_deg: 0.0
  default_camera_distance: 3.8
  default_fovy_deg: 20.0
  requires_depth: ${cmaxgt0orcmaxgt0:${system.loss.lambda_depth},${system.loss.lambda_depth_rel}}
  requires_normal: ${cmaxgt0:${system.loss.lambda_normal}}
  random_camera: # threestudio/data/uncond.py -> RandomCameraDataModuleConfig
    height: 256 # 512
    width: 256 # 512
    batch_size: 2
    eval_height: 512
    eval_width: 512
    eval_batch_size: 1
    elevation_range: [-10, 80]
    azimuth_range: [-180, 180]
    camera_distance_range: [3.8, 3.8]
    fovy_range: [20.0, 20.0] # Zero123 has fixed fovy
    progressive_until: 0
    camera_perturb: 0.0
    center_perturb: 0.0
    up_perturb: 0.0
    light_position_perturb: 1.0
    light_distance_range: [7.5, 10.0]
    eval_elevation_deg: ${data.default_elevation_deg}
    eval_camera_distance: ${data.default_camera_distance}
    eval_fovy_deg: ${data.default_fovy_deg}
    light_sample_strategy: "dreamfusion"
    batch_uniform_azimuth: False
    n_val_views: 120
    n_test_views: 120
    rays_d_normalize: False

system_type: "sugar-4dgen-system"
system:
  stage: motion
  # num of frames between two adjacent timestamps for 2d diffusion guidance
  num_inter_frames: 10
  length_inter_frames: 0.1

  geometry_type: "dynamic-sugar"
  geometry:
    # num of control knots per points(vertices/deformation nodes)
    num_frames: 32 # 50
    use_spline: true
    interp_degree: 3
    use_deform_graph: true
    dynamic_mode: deformation # (deformation / discrete)

    n_dg_nodes: 1000
    dg_node_connectivity: 16
    # for discrete dynamic mode
    dg_trans_lr: 0.002
    dg_rot_lr: 0.001
    dg_scale_lr: 0.001

    vert_trans_lr: 0.001
    vert_rot_lr: 0.001
    vert_scale_lr: 0.001

    # for deformation dynamic mode
    deformation_lr: 0.00032 # 0.00064
    grid_lr: 0.0032 # 0.0064

    # dynamic attr
    d_scale: false

    spatial_extent: ${data.default_camera_distance}
    spatial_lr_scale: 1

    surface_mesh_to_bind_path: ""
    n_gaussians_per_surface_triangle: 6

    dist_mode: "eucdisc" # (eucdisc / geodisc)

    # sparse gaussians
    dg_node_as_sparse_gs: false
    pretrained_static_sparse_gs_ckpt_path: ""

  exporter_type: "gaussian-mesh-exporter"

  # renderer_type: "diff-gaussian-rasterizer-spacetime"
  renderer_type: "diff-sugar-rasterizer-temporal"
  renderer:
    debug: false
    invert_bg_prob: 1.0

  material_type: "no-material" # unused
  material:
    n_output_dims: 0

  background_type: "solid-color-background" # unused

  prompt_processor_type: "dummy-prompt-processor" # Zero123 doesn't use prompts
  prompt_processor:
    pretrained_model_name_or_path: ""
    prompt: ""

  guidance_zero123_type: "temporal-stable-zero123-guidance"
  guidance_zero123:
    num_frames: ${data.video_length}
    pretrained_config: "./load/zero123/sd-objaverse-finetune-c_concat-256.yaml"
    pretrained_model_name_or_path: "/home/lzq/workspace/huggingface_models/zero123/stable_zero123.ckpt"
    vram_O: ${not:${gt0:${system.freq.guidance_eval}}}
    cond_video_dir: ${data.video_frames_dir}
    cond_elevation_deg: ${data.default_elevation_deg}
    cond_azimuth_deg: ${data.default_azimuth_deg}
    cond_camera_distance: ${data.default_camera_distance}
    guidance_scale: 3.0
    min_step_percent: 0.02  # (start_iter, start_val, end_val, end_iter)
    max_step_percent: 0.5
    chunk_size: null

  prompt_processor_2d_type: "stable-diffusion-prompt-processor"
  prompt_processor_2d:
    pretrained_model_name_or_path: "/home/lzq/workspace/huggingface_models/stabilityai--stable-diffusion-2-1-base"
    prompt: "an image of anya girl dancing"
    negative_prompt: "ugly, bad anatomy, blurry, pixelated obscure, unnatural colors, poor lighting, dull, and unclear, cropped, lowres, low quality, artifacts, duplicate, morbid, mutilated, poorly drawn face, deformed, dehydrated, bad proportions"
    front_threshold: 30.
    back_threshold: 30.

  guidance_2d_type: null
  guidance_2d:
    pretrained_model_name_or_path: "/home/lzq/workspace/huggingface_models/stabilityai--stable-diffusion-2-1-base"
    pretrained_adapter_name_or_path: /home/lzq/workspace/CVGL-4DGen-Project/outputs/anya_lora
    guidance_scale: 20.
    weighting_strategy: sds
    min_step_percent: 0.1
    max_step_percent: 0.6
    use_img_loss: true

  prompt_processor_3d_type: null
  guidance_3d_type: null

  freq:
    ref_only_steps: 0
    guidance_eval: 0
    inter_frame_reg: 0
    milestone_arap_reg: 100

  loggers:
    wandb:
      enable: false
      project: "threestudio"
      name: None

  loss:
<<<<<<< HEAD
    lambda_sds_zero123: 0.1 # 0.1
=======
    lambda_sds_zero123: 0.1
>>>>>>> 779f6232
    lambda_sds_2d: 0
    lambda_sds_2d_img: 0.0001
    lambda_sds_vid: 0
<<<<<<< HEAD
    lambda_rgb: 5000.
    lambda_mask: 500.
    lambda_depth: 0. # 0.05 # 0.05
    lambda_depth_rel: 0. # [0, 0, 0.05, 100]
    lambda_normal: 0. # 0.5 # [0, 0, 0.05, 100]
    lambda_normal_smooth: 0.
    lambda_normal_consistency: 100. # 100. # 10.
    lambda_normal_depth_consistency: 0 # 10.
    lambda_laplacian_smoothing: 0.
    lambda_3d_normal_smooth: 0.
    lambda_arap_reg_key_frame: 1
    lambda_arap_reg_inter_frame: 1
=======
    lambda_rgb: [200, 500, 5000, 2000]
    lambda_mask: [200, 500, 10000, 4000]
    lambda_depth: 0.05
    lambda_depth_rel: 0.1
    lambda_normal: [0, 0, 0.05, 100]
    lambda_normal_smooth: 0.
    lambda_normal_consistency: 100. # 10.
    lambda_normal_depth_consistency: 10.
    lambda_laplacian_smoothing: 0.
    lambda_3d_normal_smooth: 0.
    lambda_arap_reg_key_frame: [100, 1, 10, 1000]
    lambda_arap_reg_inter_frame: [100, 1, 10, 1000]
>>>>>>> 779f6232
    lambda_ref_xyz: 0
    # tv losses
    lambda_rgb_tv: 1.
    lambda_depth_tv: 1.
    lambda_normal_tv: 1. # 1.
    # object centric reg
    lambda_obj_centric: 0.

    # sparse gaussians
    lambda_rgb_sg: 0. # [200, 500, 5000, 2000]
    lambda_mask_sg: 0. # [200, 500, 10000, 4000]
    lambda_depth_rel_sg: 0. # 0.1
    lambda_sds_zero123_sg: 0. # 1


  optimizer:
    name: Adam
    args:
      lr: 0.01
      betas: [0.9, 0.99]
      eps: 1.e-8
    params:
      background:
        lr: 0.001

trainer:
  max_steps: 2000
  log_every_n_steps: 1
  num_sanity_val_steps: 0
  val_check_interval: 100
  enable_progress_bar: true
  precision: 32

checkpoint:
  save_last: true # save at each validation time
  save_top_k: -1
  every_n_train_steps: ${trainer.max_steps}<|MERGE_RESOLUTION|>--- conflicted
+++ resolved
@@ -159,15 +159,10 @@
       name: None
 
   loss:
-<<<<<<< HEAD
     lambda_sds_zero123: 0.1 # 0.1
-=======
-    lambda_sds_zero123: 0.1
->>>>>>> 779f6232
     lambda_sds_2d: 0
     lambda_sds_2d_img: 0.0001
     lambda_sds_vid: 0
-<<<<<<< HEAD
     lambda_rgb: 5000.
     lambda_mask: 500.
     lambda_depth: 0. # 0.05 # 0.05
@@ -180,20 +175,6 @@
     lambda_3d_normal_smooth: 0.
     lambda_arap_reg_key_frame: 1
     lambda_arap_reg_inter_frame: 1
-=======
-    lambda_rgb: [200, 500, 5000, 2000]
-    lambda_mask: [200, 500, 10000, 4000]
-    lambda_depth: 0.05
-    lambda_depth_rel: 0.1
-    lambda_normal: [0, 0, 0.05, 100]
-    lambda_normal_smooth: 0.
-    lambda_normal_consistency: 100. # 10.
-    lambda_normal_depth_consistency: 10.
-    lambda_laplacian_smoothing: 0.
-    lambda_3d_normal_smooth: 0.
-    lambda_arap_reg_key_frame: [100, 1, 10, 1000]
-    lambda_arap_reg_inter_frame: [100, 1, 10, 1000]
->>>>>>> 779f6232
     lambda_ref_xyz: 0
     # tv losses
     lambda_rgb_tv: 1.
