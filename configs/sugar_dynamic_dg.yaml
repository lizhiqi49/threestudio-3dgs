name: "sugar4d-test"
tag: "${data.random_camera.height}_${rmspace:${basename:${data.video_frames_dir}}_${system.geometry.dynamic_mode},_}"
exp_root_dir: "outputs"
seed: 0

data_type: "temporal-image-datamodule"
data: # threestudio/data/image.py -> SingleImageDataModuleConfig
<<<<<<< HEAD
  video_frames_dir: ./load/dancing_ironman
  video_length: 32
  norm_timestamp: true
  # num of frames a batch
  num_frames: 4
  height: 512
  width: 512
=======
  video_frames_dir: ./load/consistent4d_data/synthetic/idling_elephant
  video_length: 32
  norm_timestamp: true
  # num of frames a batch
  num_frames: 8
  height: 256
  width: 256
>>>>>>> 96644c1c
  resolution_milestones: [100]
  default_elevation_deg: 5.0
  default_azimuth_deg: 0.0
  default_camera_distance: 3.8
  default_fovy_deg: 20.0
  requires_depth: ${cmaxgt0orcmaxgt0:${system.loss.lambda_depth},${system.loss.lambda_depth_rel}}
  requires_normal: ${cmaxgt0:${system.loss.lambda_normal}}
  random_camera: # threestudio/data/uncond.py -> RandomCameraDataModuleConfig
<<<<<<< HEAD
    height: 256 # 512
    width: 256 # 512
=======
    height: 512
    width: 512
>>>>>>> 96644c1c
    batch_size: 2
    eval_height: 512
    eval_width: 512
    eval_batch_size: 1
    elevation_range: [-10, 80]
    azimuth_range: [-180, 180]
    camera_distance_range: [3.8, 3.8]
    fovy_range: [20.0, 20.0] # Zero123 has fixed fovy
    progressive_until: 0
    camera_perturb: 0.0
    center_perturb: 0.0
    up_perturb: 0.0
    light_position_perturb: 1.0
    light_distance_range: [7.5, 10.0]
    eval_elevation_deg: ${data.default_elevation_deg}
    eval_camera_distance: ${data.default_camera_distance}
    eval_fovy_deg: ${data.default_fovy_deg}
    light_sample_strategy: "dreamfusion"
    batch_uniform_azimuth: False
<<<<<<< HEAD
    n_val_views: 120
=======
    n_val_views: 32
>>>>>>> 96644c1c
    n_test_views: 120
    rays_d_normalize: False

system_type: "sugar-4dgen-system"
system:
  stage: motion
  # num of frames between two adjacent timestamps for 2d diffusion guidance
  num_inter_frames: 10
  length_inter_frames: 0.1

  geometry_type: "dynamic-sugar"
  geometry:
    # num of control knots per points(vertices/deformation nodes)
    num_frames: 32 # 50
    use_spline: false
    interp_degree: 3
    use_deform_graph: true
    dynamic_mode: deformation # (deformation / discrete)

<<<<<<< HEAD
    n_dg_nodes: 1000
    dg_node_connectivity: 16
=======
    n_dg_nodes: 500
    dg_node_connectivity: 6
>>>>>>> 96644c1c
    # for discrete dynamic mode
    dg_trans_lr: 0.002
    dg_rot_lr: 0.001
    dg_scale_lr: 0.001

    vert_trans_lr: 0.001
    vert_rot_lr: 0.001
    vert_scale_lr: 0.001

    # for deformation dynamic mode
<<<<<<< HEAD
    deformation_lr: 0.00032 # 0.00064
    grid_lr: 0.0032 # 0.0064
=======
    deformation_lr: 0.00032 # [0, 0.001, 0.0001, 4000] # 0.00064
    grid_lr: 0.00032 # [0, 0.001, 0.0001, 4000] # 0.0064
>>>>>>> 96644c1c

    # dynamic attr
    d_scale: false

    spatial_extent: ${data.default_camera_distance}
    spatial_lr_scale: 1

    surface_mesh_to_bind_path: ""
    n_gaussians_per_surface_triangle: 6

    dist_mode: "geodisc" # (eucdisc / geodisc)
    skinning_method: "lbs"

    # sparse gaussians
    dg_node_as_sparse_gs: true
    pretrained_static_sparse_gs_ckpt_path: ""

  exporter_type: "gaussian-mesh-exporter"

  # renderer_type: "diff-gaussian-rasterizer-spacetime"
  renderer_type: "diff-sugar-rasterizer-temporal"
  renderer:
    debug: false
    invert_bg_prob: 1.0

  material_type: "no-material" # unused
  material:
    n_output_dims: 0

  background_type: "solid-color-background" # unused

  prompt_processor_type: "dummy-prompt-processor" # Zero123 doesn't use prompts
  prompt_processor:
    pretrained_model_name_or_path: ""
    prompt: ""

  guidance_zero123_type: "temporal-stable-zero123-guidance"
  guidance_zero123:
    num_frames: ${data.video_length}
    pretrained_config: "./load/zero123/sd-objaverse-finetune-c_concat-256.yaml"
    pretrained_model_name_or_path: "/home/lzq/workspace/huggingface_models/zero123/stable_zero123.ckpt"
    vram_O: ${not:${gt0:${system.freq.guidance_eval}}}
    cond_video_dir: ${data.video_frames_dir}
    cond_elevation_deg: ${data.default_elevation_deg}
    cond_azimuth_deg: ${data.default_azimuth_deg}
    cond_camera_distance: ${data.default_camera_distance}
    guidance_scale: 3.0
    min_step_percent: 0.02  # (start_iter, start_val, end_val, end_iter)
    max_step_percent: 0.5
    chunk_size: null

  prompt_processor_2d_type: "stable-diffusion-prompt-processor"
  prompt_processor_2d:
    pretrained_model_name_or_path: "/home/lzq/workspace/huggingface_models/stabilityai--stable-diffusion-2-1-base"
    prompt: "an image of anya girl dancing"
    negative_prompt: "ugly, bad anatomy, blurry, pixelated obscure, unnatural colors, poor lighting, dull, and unclear, cropped, lowres, low quality, artifacts, duplicate, morbid, mutilated, poorly drawn face, deformed, dehydrated, bad proportions"
    front_threshold: 30.
    back_threshold: 30.

  guidance_2d_type: null
  guidance_2d:
    pretrained_model_name_or_path: "/home/lzq/workspace/huggingface_models/stabilityai--stable-diffusion-2-1-base"
    pretrained_adapter_name_or_path: /home/lzq/workspace/CVGL-4DGen-Project/outputs/anya_lora
    guidance_scale: 20.
    weighting_strategy: sds
    min_step_percent: 0.1
    max_step_percent: 0.6
    use_img_loss: true

  prompt_processor_3d_type: null
  guidance_3d_type: null

  freq:
    ref_only_steps: 0
    guidance_eval: 0
    inter_frame_reg: 0
<<<<<<< HEAD
    milestone_arap_reg: 0
=======
    milestone_arap_reg: 100
    optimize_sparse_gs: 2
>>>>>>> 96644c1c

  loggers:
    wandb:
      enable: false
      project: "threestudio"
      name: None

  loss:
<<<<<<< HEAD
    lambda_sds_zero123: 0.1 # 0.1 # 0.1
=======
    lambda_sds_zero123: 1
>>>>>>> 96644c1c
    lambda_sds_2d: 0
    lambda_sds_2d_img: 0. # 0.0001
    lambda_sds_vid: 0
<<<<<<< HEAD
    lambda_rgb: 5000.
    lambda_mask: 5000. # [100, 500., 5000., 2000] # 500.
    lambda_depth: 0. # 0.05 # 0.05
    lambda_depth_rel: 0. # [0, 0, 0.05, 100]
    lambda_normal: 0. # 0.5 # [0, 0, 0.05, 100]
=======
    lambda_rgb: 5000
    lambda_mask: 5000
    lambda_depth: 0 # 0.05
    lambda_depth_rel: 0 # 0.1
    lambda_normal: 0 # [0, 0, 0.05, 100]
>>>>>>> 96644c1c
    lambda_normal_smooth: 0.
    lambda_normal_consistency: 100. # 100. # 100. # 10.
    lambda_normal_depth_consistency: 0 # 10.
    lambda_laplacian_smoothing: 0.
    lambda_3d_normal_smooth: 0.
<<<<<<< HEAD
    lambda_arap_reg_key_frame: 10. # 1
    lambda_arap_reg_inter_frame: 10. # 1
    lambda_ref_xyz: 0
    # tv losses
    lambda_rgb_tv: 0. # 1.
    lambda_depth_tv: 0. # 1.
    lambda_normal_tv: 0. # 1. # 1.
=======
    lambda_arap_reg_key_frame: [100, 1, 100, 1000]
    lambda_arap_reg_inter_frame: [100, 1, 100, 1000]
    lambda_ref_xyz: 0
    # tv losses
    lambda_rgb_tv: 1.
    lambda_depth_tv: 10.
    lambda_normal_tv: 10. # 1.
>>>>>>> 96644c1c
    # object centric reg
    lambda_obj_centric: 1.

<<<<<<< HEAD
    # sparse gaussians
    lambda_rgb_sg: 5000. # [200, 500, 5000, 2000]
    lambda_mask_sg: 500. # [200, 50, 500, 2000]
    lambda_depth_rel_sg: 0. # 0.1
    lambda_sds_zero123_sg: 0.1 # 1
=======
    # # sparse gaussians
    # lambda_rgb_sg: 5000
    # lambda_mask_sg: 5000
    # lambda_depth_rel_sg: 0.1
    # lambda_sds_zero123_sg: 1
>>>>>>> 96644c1c


  optimizer:
    name: Adam
    args:
      lr: 0.01
      betas: [0.9, 0.99]
      eps: 1.e-8
    params:
      background:
        lr: 0.001

trainer:
  max_steps: 2000
  log_every_n_steps: 1
  num_sanity_val_steps: 0
  val_check_interval: 100
  enable_progress_bar: true
  precision: 32

checkpoint:
  save_last: true # save at each validation time
  save_top_k: -1
  every_n_train_steps: ${trainer.max_steps}<|MERGE_RESOLUTION|>--- conflicted
+++ resolved
@@ -5,7 +5,6 @@
 
 data_type: "temporal-image-datamodule"
 data: # threestudio/data/image.py -> SingleImageDataModuleConfig
-<<<<<<< HEAD
   video_frames_dir: ./load/dancing_ironman
   video_length: 32
   norm_timestamp: true
@@ -13,15 +12,6 @@
   num_frames: 4
   height: 512
   width: 512
-=======
-  video_frames_dir: ./load/consistent4d_data/synthetic/idling_elephant
-  video_length: 32
-  norm_timestamp: true
-  # num of frames a batch
-  num_frames: 8
-  height: 256
-  width: 256
->>>>>>> 96644c1c
   resolution_milestones: [100]
   default_elevation_deg: 5.0
   default_azimuth_deg: 0.0
@@ -30,13 +20,8 @@
   requires_depth: ${cmaxgt0orcmaxgt0:${system.loss.lambda_depth},${system.loss.lambda_depth_rel}}
   requires_normal: ${cmaxgt0:${system.loss.lambda_normal}}
   random_camera: # threestudio/data/uncond.py -> RandomCameraDataModuleConfig
-<<<<<<< HEAD
     height: 256 # 512
     width: 256 # 512
-=======
-    height: 512
-    width: 512
->>>>>>> 96644c1c
     batch_size: 2
     eval_height: 512
     eval_width: 512
@@ -56,11 +41,7 @@
     eval_fovy_deg: ${data.default_fovy_deg}
     light_sample_strategy: "dreamfusion"
     batch_uniform_azimuth: False
-<<<<<<< HEAD
     n_val_views: 120
-=======
-    n_val_views: 32
->>>>>>> 96644c1c
     n_test_views: 120
     rays_d_normalize: False
 
@@ -80,13 +61,8 @@
     use_deform_graph: true
     dynamic_mode: deformation # (deformation / discrete)
 
-<<<<<<< HEAD
     n_dg_nodes: 1000
     dg_node_connectivity: 16
-=======
-    n_dg_nodes: 500
-    dg_node_connectivity: 6
->>>>>>> 96644c1c
     # for discrete dynamic mode
     dg_trans_lr: 0.002
     dg_rot_lr: 0.001
@@ -97,13 +73,8 @@
     vert_scale_lr: 0.001
 
     # for deformation dynamic mode
-<<<<<<< HEAD
     deformation_lr: 0.00032 # 0.00064
     grid_lr: 0.0032 # 0.0064
-=======
-    deformation_lr: 0.00032 # [0, 0.001, 0.0001, 4000] # 0.00064
-    grid_lr: 0.00032 # [0, 0.001, 0.0001, 4000] # 0.0064
->>>>>>> 96644c1c
 
     # dynamic attr
     d_scale: false
@@ -180,12 +151,8 @@
     ref_only_steps: 0
     guidance_eval: 0
     inter_frame_reg: 0
-<<<<<<< HEAD
-    milestone_arap_reg: 0
-=======
     milestone_arap_reg: 100
     optimize_sparse_gs: 2
->>>>>>> 96644c1c
 
   loggers:
     wandb:
@@ -194,33 +161,20 @@
       name: None
 
   loss:
-<<<<<<< HEAD
     lambda_sds_zero123: 0.1 # 0.1 # 0.1
-=======
-    lambda_sds_zero123: 1
->>>>>>> 96644c1c
     lambda_sds_2d: 0
     lambda_sds_2d_img: 0. # 0.0001
     lambda_sds_vid: 0
-<<<<<<< HEAD
     lambda_rgb: 5000.
     lambda_mask: 5000. # [100, 500., 5000., 2000] # 500.
     lambda_depth: 0. # 0.05 # 0.05
     lambda_depth_rel: 0. # [0, 0, 0.05, 100]
     lambda_normal: 0. # 0.5 # [0, 0, 0.05, 100]
-=======
-    lambda_rgb: 5000
-    lambda_mask: 5000
-    lambda_depth: 0 # 0.05
-    lambda_depth_rel: 0 # 0.1
-    lambda_normal: 0 # [0, 0, 0.05, 100]
->>>>>>> 96644c1c
     lambda_normal_smooth: 0.
     lambda_normal_consistency: 100. # 100. # 100. # 10.
     lambda_normal_depth_consistency: 0 # 10.
     lambda_laplacian_smoothing: 0.
     lambda_3d_normal_smooth: 0.
-<<<<<<< HEAD
     lambda_arap_reg_key_frame: 10. # 1
     lambda_arap_reg_inter_frame: 10. # 1
     lambda_ref_xyz: 0
@@ -228,31 +182,14 @@
     lambda_rgb_tv: 0. # 1.
     lambda_depth_tv: 0. # 1.
     lambda_normal_tv: 0. # 1. # 1.
-=======
-    lambda_arap_reg_key_frame: [100, 1, 100, 1000]
-    lambda_arap_reg_inter_frame: [100, 1, 100, 1000]
-    lambda_ref_xyz: 0
-    # tv losses
-    lambda_rgb_tv: 1.
-    lambda_depth_tv: 10.
-    lambda_normal_tv: 10. # 1.
->>>>>>> 96644c1c
     # object centric reg
     lambda_obj_centric: 1.
 
-<<<<<<< HEAD
-    # sparse gaussians
-    lambda_rgb_sg: 5000. # [200, 500, 5000, 2000]
-    lambda_mask_sg: 500. # [200, 50, 500, 2000]
-    lambda_depth_rel_sg: 0. # 0.1
-    lambda_sds_zero123_sg: 0.1 # 1
-=======
     # # sparse gaussians
     # lambda_rgb_sg: 5000
     # lambda_mask_sg: 5000
     # lambda_depth_rel_sg: 0.1
     # lambda_sds_zero123_sg: 1
->>>>>>> 96644c1c
 
 
   optimizer:
