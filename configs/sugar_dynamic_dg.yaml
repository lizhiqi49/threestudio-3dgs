--- conflicted
+++ resolved
@@ -5,11 +5,7 @@
 
 data_type: "temporal-image-datamodule"
 data: # threestudio/data/image.py -> SingleImageDataModuleConfig
-<<<<<<< HEAD
   video_frames_dir: ./load/dancing_ironman
-=======
-  video_frames_dir: ./load/consistent4d_data/in-the-wild/dancing_robot
->>>>>>> b113cff3
   video_length: 32
   norm_timestamp: true
   # num of frames a batch
@@ -45,13 +41,8 @@
     eval_fovy_deg: ${data.default_fovy_deg}
     light_sample_strategy: "dreamfusion"
     batch_uniform_azimuth: False
-<<<<<<< HEAD
-    n_val_views: 120
-    n_test_views: 120
-=======
     n_val_views: 5
     n_test_views: 5
->>>>>>> b113cff3
     rays_d_normalize: False
 
 system_type: "sugar-4dgen-system"
@@ -70,13 +61,8 @@
     use_deform_graph: true
     dynamic_mode: deformation # (deformation / discrete)
 
-<<<<<<< HEAD
     n_dg_nodes: 1000
     dg_node_connectivity: 16
-=======
-    n_dg_nodes: 512
-    dg_node_connectivity: 4
->>>>>>> b113cff3
     # for discrete dynamic mode
     dg_trans_lr: 0.002
     dg_rot_lr: 0.001
@@ -100,14 +86,10 @@
     n_gaussians_per_surface_triangle: 6
 
     dist_mode: "eucdisc" # (eucdisc / geodisc)
-<<<<<<< HEAD
-    skinning_method: "lbs"
-=======
     skinning_method: "hybrid"
->>>>>>> b113cff3
 
     # sparse gaussians
-    dg_node_as_sparse_gs: true
+    dg_node_as_sparse_gs: false
     pretrained_static_sparse_gs_ckpt_path: ""
 
   exporter_type: "gaussian-mesh-exporter"
@@ -193,13 +175,8 @@
     lambda_normal_depth_consistency: 0 # 10.
     lambda_laplacian_smoothing: 0.
     lambda_3d_normal_smooth: 0.
-<<<<<<< HEAD
     lambda_arap_reg_key_frame: 10. # 1
     lambda_arap_reg_inter_frame: 10. # 1
-=======
-    lambda_arap_reg_key_frame: [100, 1, 10, 1000]
-    lambda_arap_reg_inter_frame: [100, 1, 10, 1000]
->>>>>>> b113cff3
     lambda_ref_xyz: 0
     # tv losses
     lambda_rgb_tv: 0. # 1.
@@ -226,11 +203,7 @@
         lr: 0.001
 
 trainer:
-<<<<<<< HEAD
   max_steps: 2000
-=======
-  max_steps: 5200
->>>>>>> b113cff3
   log_every_n_steps: 1
   num_sanity_val_steps: 0
   val_check_interval: 50
