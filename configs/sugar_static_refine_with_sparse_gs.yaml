--- conflicted
+++ resolved
@@ -200,14 +200,6 @@
     params:
       background:
         lr: 0.001
-<<<<<<< HEAD
-#      guidance_2d:
-#        lr: 0.0001
-=======
-      # guidance_2d:
-      #   lr: 0.0001
->>>>>>> 96644c1c
-
 
 trainer:
   max_steps: 2000
