--- conflicted
+++ resolved
@@ -195,12 +195,7 @@
             cov3D_precomp=cov3D_precomp,
         )
         normal = F.normalize(normal, dim=0)
-<<<<<<< HEAD
-        normal[:2] = - normal[:2]  # due to the coordinate difference between p3d and threestudio
-=======
         normal = - normal # the mesh extracted by sugar has inward-pointing normals
->>>>>>> 22f05d9e
-
         normal_map = normal * 0.5 * rendered_alpha + 0.5
         mask = rendered_alpha > 0.99
         normal_mask = mask.repeat(3, 1, 1)
