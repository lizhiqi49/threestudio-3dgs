import bisect
import math
import os
from dataclasses import dataclass, field
from PIL import Image
import cv2
import numpy as np
import pytorch_lightning as pl
import torch
import torch.nn.functional as F
from PIL import Image
from torch.utils.data import DataLoader, Dataset, IterableDataset

import threestudio
from threestudio import register
from threestudio.utils.base import Updateable
from threestudio.utils.config import parse_structured
from threestudio.utils.misc import get_rank
from threestudio.utils.ops import (
    get_mvp_matrix,
    get_projection_matrix,
    get_ray_directions,
    get_rays,
)

from threestudio.utils.typing import *

from threestudio.data.image import (
    SingleImageDataModuleConfig,
    SingleImageIterableDataset,
    SingleImageDataset,
)
from .uncond import (
    RandomCameraDataModuleConfig,
    RandomCameraDataset,
    RandomCameraIterableDataset,
)

@dataclass
class TemporalRandomImageDataModuleConfig(SingleImageDataModuleConfig):
    video_frames_dir: Optional[str] = None
    video_length: int = 14
    num_frames: int = 14
    norm_timestamp: bool = False
    white_background: bool = True

class TemporalRandomImageIterableDataset(IterableDataset, Updateable):
    def __init__(self, cfg: Any, split: str) -> None:
        super().__init__()
        self.cfg = parse_structured(
            TemporalRandomImageDataModuleConfig, cfg
        )
        self.video_length = self.cfg.video_length
        self.num_frames = self.cfg.num_frames

        if self.cfg.use_random_camera:
            self.rand_cam_bs = self.cfg.random_camera.batch_size
            self.cfg.random_camera.update(
                {"batch_size": self.num_frames * self.rand_cam_bs}
            )
        self.setup(self.cfg, split)
        # self.single_image_dataset = SingleImageIterableDataset(self.cfg, split)

    def setup(self, cfg, split):
        self.split = split
        self.rank = get_rank()
        self.cfg: TemporalRandomImageDataModuleConfig = cfg

        assert self.cfg.use_random_camera  # Fix this later
        if self.cfg.use_random_camera:
            random_camera_cfg = parse_structured(
                RandomCameraDataModuleConfig, self.cfg.get("random_camera", {})
            )
            if split == "train":
                self.random_pose_generator = RandomCameraIterableDataset(
                    random_camera_cfg
                )
            else:
                self.random_pose_generator = RandomCameraDataset(
                    random_camera_cfg, split
                )

        elevation_deg = torch.FloatTensor([self.cfg.default_elevation_deg])
        azimuth_deg = torch.FloatTensor([self.cfg.default_azimuth_deg])
        camera_distance = torch.FloatTensor([self.cfg.default_camera_distance])

        elevation = elevation_deg * math.pi / 180
        azimuth = azimuth_deg * math.pi / 180
        camera_position: Float[Tensor, "1 3"] = torch.stack(
            [
                camera_distance * torch.cos(elevation) * torch.cos(azimuth),
                camera_distance * torch.cos(elevation) * torch.sin(azimuth),
                camera_distance * torch.sin(elevation),
            ],
            dim=-1,
        )

        center: Float[Tensor, "1 3"] = torch.zeros_like(camera_position)
        up: Float[Tensor, "1 3"] = torch.as_tensor([0, 0, 1], dtype=torch.float32)[None]

        light_position: Float[Tensor, "1 3"] = camera_position
        lookat: Float[Tensor, "1 3"] = F.normalize(center - camera_position, dim=-1)
        right: Float[Tensor, "1 3"] = F.normalize(torch.cross(lookat, up), dim=-1)
        up = F.normalize(torch.cross(right, lookat), dim=-1)
        self.c2w: Float[Tensor, "1 3 4"] = torch.cat(
            [torch.stack([right, up, -lookat], dim=-1), camera_position[:, :, None]],
            dim=-1,
        )
        self.c2w4x4: Float[Tensor, "B 4 4"] = torch.cat(
            [self.c2w, torch.zeros_like(self.c2w[:, :1])], dim=1
        )
        self.c2w4x4[:, 3, 3] = 1.0

        self.camera_position = camera_position
        self.light_position = light_position
        self.elevation_deg, self.azimuth_deg = elevation_deg, azimuth_deg
        self.camera_distance = camera_distance
        self.fovy = torch.deg2rad(torch.FloatTensor([self.cfg.default_fovy_deg]))

        self.heights: List[int] = (
            [self.cfg.height] if isinstance(self.cfg.height, int) else self.cfg.height
        )
        self.widths: List[int] = (
            [self.cfg.width] if isinstance(self.cfg.width, int) else self.cfg.width
        )
        assert len(self.heights) == len(self.widths)
        self.resolution_milestones: List[int]
        if len(self.heights) == 1 and len(self.widths) == 1:
            if len(self.cfg.resolution_milestones) > 0:
                threestudio.warn(
                    "Ignoring resolution_milestones since height and width are not changing"
                )
            self.resolution_milestones = [-1]
        else:
            assert len(self.heights) == len(self.cfg.resolution_milestones) + 1
            self.resolution_milestones = [-1] + self.cfg.resolution_milestones

        self.directions_unit_focals = [
            get_ray_directions(H=height, W=width, focal=1.0)
            for (height, width) in zip(self.heights, self.widths)
        ]
        self.focal_lengths = [
            0.5 * height / torch.tan(0.5 * self.fovy) for height in self.heights
        ]

        self.height: int = self.heights[0]
        self.width: int = self.widths[0]
        self.focal_length = self.focal_lengths[0]
        self.directions_unit_focal = self.directions_unit_focals[0]
        self.set_rays()
        self.load_video_frames()
        self.prev_height = self.height

        self.frame_indices = torch.arange(self.video_length, dtype=torch.long)
        self.timestamps = torch.as_tensor(
            np.linspace(0, 1, self.video_length, endpoint=True), dtype=torch.float32
        )

    def set_rays(self):
        # get directions by dividing directions_unit_focal by focal length
        directions: Float[Tensor, "1 H W 3"] = self.directions_unit_focal[None]
        directions[:, :, :, :2] = directions[:, :, :, :2] / self.focal_length

        rays_o, rays_d = get_rays(
            directions,
            self.c2w4x4,
            keepdim=True,
            noise_scale=self.cfg.rays_noise_scale,
            normalize=self.cfg.rays_d_normalize,
        )

        proj_mtx: Float[Tensor, "4 4"] = get_projection_matrix(
            self.fovy, self.width / self.height, 0.1, 100.0
        )  # FIXME: hard-coded near and far
        mvp_mtx: Float[Tensor, "4 4"] = get_mvp_matrix(self.c2w4x4, proj_mtx)

        self.rays_o, self.rays_d = rays_o, rays_d
        self.mvp_mtx = mvp_mtx

    # Copied from threestudio.data.image.SingleImageDataBase.load_images
    def load_single_frame(self, frame_path):
        # load image
        assert os.path.exists(frame_path), f"Could not find image {frame_path}!"
        rgba = cv2.cvtColor(
            cv2.imread(frame_path, cv2.IMREAD_UNCHANGED), cv2.COLOR_BGRA2RGBA
        )
        rgba = (
            cv2.resize(
                rgba, (self.width, self.height), interpolation=cv2.INTER_AREA
            ).astype(np.float32)
            / 255.0
        )
        rgb = rgba[..., :3]
        rgb: Float[Tensor, "1 H W 3"] = (
            torch.from_numpy(rgb).unsqueeze(0).contiguous().to(self.rank)
        )
        mask: Float[Tensor, "1 H W 1"] = (
            torch.from_numpy(rgba[..., 3:] > 0.5).unsqueeze(0).to(self.rank)
        )
        if self.cfg.white_background:
            rgb[~mask[..., 0], :] = 1.0
        self.rgbs.append(rgb)
        self.masks.append(mask)

        # filename = os.path.basename(frame_path)
        # maskname = filename.replace(".png", "_mask.png")
        # Image.fromarray((rgb[0].cpu().numpy() * 255.).astype(np.uint8)).save(f".cache/{filename}")
        # Image.fromarray(mask.squeeze().cpu().numpy()).save(f".cache/{maskname}")

        print(
            f"[INFO] single image dataset: load image {frame_path} {rgb.shape}"
        )

        # load depth
        if self.cfg.requires_depth:
            depth_path = frame_path.replace("_rgba.png", "_depth.png")
            assert os.path.exists(depth_path)
<<<<<<< HEAD
            depth = cv2.imread(depth_path, cv2.IMREAD_GRAYSCALE)
            # debug
            # depth_rgb = cv2.imread(depth_path, cv2.IMREAD_UNCHANGED)
            # pil_image = Image.fromarray(depth)
            # pil_image.show()

=======
            depth_rgb = cv2.imread(depth_path, cv2.IMREAD_UNCHANGED)
            depth = cv2.imread(depth_path, cv2.IMREAD_GRAYSCALE)
            # pil_image = Image.fromarray(depth)
            # pil_image.show()
>>>>>>> 22f05d9e
            depth = cv2.resize(
                depth, (self.width, self.height), interpolation=cv2.INTER_AREA
            )
            depth: Float[Tensor, "1 H W 1"] = (
                torch.from_numpy(depth.astype(np.float32) / 255.0)
                .unsqueeze(0)
                .to(self.rank)
            )
            self.depths.append(depth)
            print(
                f"[INFO] single image dataset: load depth {depth_path} {depth.shape}"
            )
        else:
            depth = None

        # load normal
        if self.cfg.requires_normal:
            normal_path = frame_path.replace("_rgba.png", "_normal.png")
            assert os.path.exists(normal_path)
            normal = cv2.imread(normal_path, cv2.IMREAD_UNCHANGED)
            normal = cv2.resize(
                normal, (self.width, self.height), interpolation=cv2.INTER_AREA
            )
            normal: Float[Tensor, "1 H W 3"] = (
                torch.from_numpy(normal.astype(np.float32) / 255.0)
                .unsqueeze(0)
                .to(self.rank)
            )
            self.normals.append(normal)
            print(
                f"[INFO] single image dataset: load normal {normal_path} {normal.shape}"
            )
        else:
            normal = None

<<<<<<< HEAD
=======

>>>>>>> 22f05d9e
    def load_video_frames(self):
        assert os.path.exists(self.cfg.video_frames_dir), f"Could not find image {self.cfg.video_frames_dir}!"
        self.rgbs = []
        self.masks = []
        if self.cfg.requires_depth:
            self.depths = []
        if self.cfg.requires_normal:
            self.normals = []

        # all_frame_paths = glob.glob(os.path.join(self.cfg.video_frames_dir, "*_rgba.png"))
        # self.video_length = len(all_frame_paths)

        for idx in range(self.video_length):
            try:
                frame_path = os.path.join(self.cfg.video_frames_dir, f"{idx:03}_rgba.png")
                self.load_single_frame(frame_path)
            except:
                frame_path = os.path.join(self.cfg.video_frames_dir, f"{idx}.png")
                self.load_single_frame(frame_path)

        self.rgbs = torch.cat(self.rgbs, dim=0)
        self.masks = torch.cat(self.masks, dim=0)
        if self.cfg.requires_depth:
            self.depths = torch.cat(self.depths, dim=0)
        else:
            self.depths = None

        if self.cfg.requires_normal:
            self.normals = torch.cat(self.normals, dim=0)
        else:
            self.normals = None

    def get_all_images(self):
        return self.rgbs

    def collate(self, batch) -> Dict[str, Any]:
        rand_frame_idx = np.random.choice(self.video_length, (self.num_frames,), replace=False)
        timestamps = self.timestamps[rand_frame_idx]
        frame_indices = self.frame_indices[rand_frame_idx]
        batch = {
            "rays_o": self.rays_o.repeat(self.num_frames, 1, 1, 1),
            "rays_d": self.rays_d.repeat(self.num_frames, 1, 1, 1),
            "mvp_mtx": self.mvp_mtx.repeat(self.num_frames, 1, 1),
            "camera_positions": self.camera_position,
            "light_positions": self.light_position,
            "elevation": self.elevation_deg,
            "azimuth": self.azimuth_deg,
            "camera_distances": self.camera_distance,
            "rgb": self.rgbs[rand_frame_idx],
            "ref_depth": self.depths[rand_frame_idx] if self.depths is not None else None,
            "ref_normal": self.normals[rand_frame_idx] if self.normals is not None else None,
            "mask": self.masks[rand_frame_idx],
            "height": self.height,
            "width": self.width,
            "c2w": self.c2w4x4.repeat(self.num_frames, 1, 1),
            "fovy": self.fovy.repeat(self.num_frames),
            "timestamp": timestamps,
            "frame_indices": frame_indices
        }
        if self.cfg.use_random_camera:
            batch_rand_cam = self.random_pose_generator.collate(None)
            batch_rand_cam["timestamp"] = timestamps.repeat_interleave(self.rand_cam_bs)
            batch_rand_cam["frame_indices"] = frame_indices.repeat_interleave(self.rand_cam_bs)
            batch["random_camera"] = batch_rand_cam

        return batch

    def update_step(self, epoch: int, global_step: int, on_load_weights: bool = False):
        size_ind = bisect.bisect_right(self.resolution_milestones, global_step) - 1
        self.height = self.heights[size_ind]
        if self.height == self.prev_height:
            return

        self.prev_height = self.height
        self.width = self.widths[size_ind]
        self.focal_length = self.focal_lengths[size_ind]
        threestudio.debug(f"Training height: {self.height}, width: {self.width}")
        self.load_video_frames()

        self.random_pose_generator.update_step(epoch, global_step, on_load_weights)

    def __iter__(self):
        while True:
            yield {}


@register("temporal-image-datamodule")
class TemporalRandomImageDataModule(pl.LightningDataModule):
    cfg: TemporalRandomImageDataModuleConfig

    def __init__(self, cfg: Optional[Union[dict, DictConfig]] = None) -> None:
        super().__init__()
        self.cfg = parse_structured(TemporalRandomImageDataModuleConfig, cfg)

    def setup(self, stage=None) -> None:
        if stage in [None, "fit"]:
            self.train_dataset = TemporalRandomImageIterableDataset(self.cfg, "train")
        if stage in [None, "fit", "validate"]:
            self.val_dataset = RandomCameraDataset(self.cfg.get("random_camera", {}), "val")
        if stage in [None, "test"]:
            self.test_dataset = RandomCameraDataset(self.cfg.get("random_camera", {}), "test")
        if stage in [None, "predict"]:
            cfg = self.cfg.get("random_camera")
            cfg.update(
                {
                    "batch_size": 1,
                    "height": 512,
                    "width": 512,
                }
            )
            self.predict_dataset = RandomCameraIterableDataset(cfg)

    def prepare_data(self):
        pass

    def general_loader(self, dataset, batch_size, collate_fn=None) -> DataLoader:
        return DataLoader(
            dataset, num_workers=0, batch_size=batch_size, collate_fn=collate_fn
        )

    def train_dataloader(self) -> DataLoader:
        return self.general_loader(
            self.train_dataset,
            batch_size=self.cfg.batch_size,
            collate_fn=self.train_dataset.collate,
        )

    def val_dataloader(self) -> DataLoader:
        return self.general_loader(self.val_dataset, batch_size=1)

    def test_dataloader(self) -> DataLoader:
        return self.general_loader(self.test_dataset, batch_size=1)

    def predict_dataloader(self) -> DataLoader:
        return self.general_loader(self.test_dataset, batch_size=1)<|MERGE_RESOLUTION|>--- conflicted
+++ resolved
@@ -215,19 +215,8 @@
         if self.cfg.requires_depth:
             depth_path = frame_path.replace("_rgba.png", "_depth.png")
             assert os.path.exists(depth_path)
-<<<<<<< HEAD
             depth = cv2.imread(depth_path, cv2.IMREAD_GRAYSCALE)
-            # debug
-            # depth_rgb = cv2.imread(depth_path, cv2.IMREAD_UNCHANGED)
-            # pil_image = Image.fromarray(depth)
-            # pil_image.show()
-
-=======
-            depth_rgb = cv2.imread(depth_path, cv2.IMREAD_UNCHANGED)
-            depth = cv2.imread(depth_path, cv2.IMREAD_GRAYSCALE)
-            # pil_image = Image.fromarray(depth)
-            # pil_image.show()
->>>>>>> 22f05d9e
+
             depth = cv2.resize(
                 depth, (self.width, self.height), interpolation=cv2.INTER_AREA
             )
@@ -263,10 +252,6 @@
         else:
             normal = None
 
-<<<<<<< HEAD
-=======
-
->>>>>>> 22f05d9e
     def load_video_frames(self):
         assert os.path.exists(self.cfg.video_frames_dir), f"Could not find image {self.cfg.video_frames_dir}!"
         self.rgbs = []
