import json
import os
import random
from dataclasses import dataclass, field
from typing import Any, Dict

import numpy as np
from easydict import EasyDict

import threestudio
import torch
import torch.nn.functional as F

from threestudio.systems.base import BaseLift3DSystem
from threestudio.systems.utils import parse_optimizer, parse_scheduler
from threestudio.utils.loss import tv_loss
from threestudio.utils.ops import get_cam_info_gaussian, convert_pose
from threestudio.utils.typing import *
from threestudio.utils.misc import C
from torch.cuda.amp import autocast
from torchmetrics import PearsonCorrCoef

from ..geometry.gaussian_base import BasicPointCloud, Camera
from ..geometry.spacetime_gaussian import SpacetimeGaussianModel
from ..sugar.sugar_model import SuGaR

from mmcv.ops import knn
from pytorch3d.ops import knn_points
import pypose as pp

def prepare_nn_indices(xyz: Float[Tensor, "N_pts 3"], k=2) -> Int[Tensor, "N_pts k"]:
        """ Prepare the indices of k nearest neighbors for each point """
        xyz_input = xyz.float().cuda()
        xyz_input = xyz_input.unsqueeze(0).contiguous()
        nn_indices = knn(k, xyz_input, xyz_input, False)[0]
        nn_indices: Int[Tensor, "N_pts k"] = nn_indices.transpose(0, 1).long()
        return nn_indices
    
def compute_nn_distances(
    xyz: Float[Tensor, "B N_pts 3"], indices: Int[Tensor, "B N_pts k"]
) -> Float[Tensor, "B N_pts k"]:
    if indices.ndim == 2:
        indices = indices.unsqueeze(0)
    if indices.shape[0] == 1:
        indices = indices.expand(xyz.shape[0], *indices.shape[1:])
    bs, N, k = indices.shape
    xyz_nn = torch.zeros(bs, N, k, 3).to(xyz)
    for i in range(bs):
        xyz_nn[i] = xyz[i, indices[i].flatten(), :].reshape(N, k, 3)

    dists = torch.norm(
        xyz[:, :, None, :].repeat(1, 1, k, 1) - xyz_nn, dim=-1
    )
    return dists


### Attempt to import svd batch method. If not provided, use default method
### Sourced from https://github.com/KinglittleQ/torch-batch-svd/blob/master/torch_batch_svd/include/utils.h
try:
	from torch_batch_svd import svd as batch_svd
except ImportError:
	print("torch_batch_svd not installed. Using torch.svd instead")
	batch_svd = torch.svd


def compute_nn_weights(nn_dists: Float[Tensor, "*B N_pts k"]) -> Float[Tensor, "*B N_pts k"]:
    return F.softmax(nn_dists ** 2, dim=-1)

def compute_arap_energy(
    xyz: Float[Tensor, "N_pts 3"], 
    xyz_prime: Float[Tensor, "N_pts 3"],
    nn_indices: Int[Tensor, "N_pts k"],
    nn_dists: Float[Tensor, "N_pts k"] = None,
    nn_weights: Float[Tensor, "N_pts k"] = None,
) -> Float:
    n_pts, n_neighbors = nn_indices.shape 

    if nn_weights is None:
        if nn_dists is None:
            nn_dists = compute_nn_distances(xyz.unsqueeze(0), nn_indices.unsqueeze(0))[0]
        nn_weights = compute_nn_weights(nn_dists)
    w: Float[Tensor, "N_pts k"] = nn_weights   # softmax of negative squared distance

    edge_mtx: Float[Tensor, "N_pts k 3"] = (
        xyz.unsqueeze(1).repeat(1, n_neighbors, 1) 
        - xyz[nn_indices.flatten()].reshape(n_pts, n_neighbors, 3)
    )
    edge_mtx_prime = (
        xyz_prime.unsqueeze(1).repeat(1, n_neighbors, 1)
        - xyz[nn_indices.flatten()].reshape(n_pts, n_neighbors, 3)
    )

    # Calculate covariance matrix in bulk
    D = torch.diag_embed(w, dim1=1, dim2=2)
    S = torch.bmm(edge_mtx.permute(0, 2, 1), torch.bmm(D, edge_mtx_prime))

    # Calculate rotations
    U, sig, W = batch_svd(S)
    R = torch.bmm(W, U.permute(0, 2, 1))

    # Need to flip the column of U corresponding to smallest singular value
	# for any det(Ri) <= 0
    entries_to_flip = torch.nonzero(torch.det(R) <= 0, as_tuple=False).flatten()  # idxs where det(R) <= 0
    if len(entries_to_flip) > 0:
        Umod = U.clone()
        cols_to_flip = torch.argmin(sig[entries_to_flip], dim=1)  # Get minimum singular value for each entry
        Umod[entries_to_flip, :, cols_to_flip] *= -1  # flip cols
        R[entries_to_flip] = torch.bmm(W[entries_to_flip], Umod[entries_to_flip].permute(0, 2, 1))

    # Compute energy
    rot_rigid = torch.bmm(R, edge_mtx.permute(0, 2, 1)).permute(0, 2, 1)
    stretch_vec = edge_mtx_prime - rot_rigid
    stretch_norm = torch.norm(stretch_vec, dim=2) ** 2
    energy = (w * stretch_norm).sum()

    return energy


@threestudio.register("gaussian-splatting-4dgen-system")
class Gaussian4DGen(BaseLift3DSystem):
    @dataclass
    class Config(BaseLift3DSystem.Config):
        stage: str = "static"  # ["static", "motion", "refine"]

        # guidances
        prompt_processor_2d_type: Optional[str] = ""
        prompt_processor_2d: dict = field(default_factory=dict)
        guidance_2d_type: Optional[str] = "stable-diffusion-guidance"
        guidance_2d: dict = field(default_factory=dict)

        guidance_zero123_type: str = "stale-zero123-guidance"
        guidance_zero123: dict = field(default_factory=dict)

        prompt_processor_3d_type: Optional[str] = ""
        prompt_processor_3d: dict = field(default_factory=dict)
        guidance_3d_type: Optional[str] = "image-dream-guidance"
        guidance_3d: dict = field(default_factory=dict)

        prompt_processor_vid_type: Optional[str] = ""
        prompt_processor_vid: dict = field(default_factory=dict)
        guidance_vid_type: Optional[str] = ""
        guidance_vid: dict = field(default_factory=dict)

        freq: dict = field(default_factory=dict)
        refinement: bool = False
        ambient_ratio_min: float = 0.5
        back_ground_color: Tuple[float, float, float] = (1, 1, 1)

        # SuGaR
        sugar: dict = field(default_factory=dict)

        # KNN configs
        knn_to_track: int = 10

        # Intermediate frames
        num_inter_frames: int = 10
        length_inter_frames: float = 0.2

    cfg: Config

    def configure(self):
        # create geometry, material, background, renderer
        super().configure()
        self.automatic_optimization = False
        self.stage = self.cfg.stage

        self.geometry: SpacetimeGaussianModel
        self.gs_original_xyz = self.geometry._xyz.clone()
        self.gs_original_rot = self.geometry._rotation.clone()

    def configure_optimizers(self):
        optim = self.geometry.optimizer
        if hasattr(self, "merged_optimizer"):
            return [optim]
        if hasattr(self.cfg.optimizer, "name"):
            net_optim = parse_optimizer(self.cfg.optimizer, self)
            optim = self.geometry.merge_optimizer(net_optim)
            self.merged_optimizer = True
        else:
            self.merged_optimizer = False
        return [optim]

    def on_load_checkpoint(self, checkpoint):
        num_pts = checkpoint["state_dict"]["geometry._xyz"].shape[0]
        pcd = BasicPointCloud(
            points=np.zeros((num_pts, 3)),
            colors=np.zeros((num_pts, 3)),
            normals=np.zeros((num_pts, 3)),
        )
        # if hasattr(self.geometry.cfg, "spatial_lr_scale"):
        self.geometry.create_from_pcd(pcd, self.geometry.cfg.get("spatial_lr_scale", 1))
        self.geometry.training_setup()
        # return
        super().on_load_checkpoint(checkpoint)

    def forward(self, batch: Dict[str, Any]) -> Dict[str, Any]:
        self.geometry.update_learning_rate(self.global_step)
        outputs = self.renderer.batch_forward(batch)
        return outputs

    def on_fit_start(self) -> None:
        super().on_fit_start()
        # no prompt processor
        self.guidance_zero123 = threestudio.find(self.cfg.guidance_zero123_type)(self.cfg.guidance_zero123)

        # Maybe use 2D diffusion prior
        self.enable_2d_sds = self.cfg.guidance_2d_type is not None and C(self.cfg.loss.lambda_sds_2d, 0, 0) > 0
        if self.enable_2d_sds:
            self.prompt_processor_2d = threestudio.find(self.cfg.prompt_processor_2d_type)(self.cfg.prompt_processor_2d)
            self.guidance_2d = threestudio.find(self.cfg.guidance_2d_type)(self.cfg.guidance_2d)
        else:
            self.prompt_processor_2d = None
            self.guidance_2d = None

        # Maybe use ImageDream
        self.enable_imagedream = self.cfg.guidance_3d_type is not None and C(self.cfg.loss.lambda_sds_3d, 0, 0) > 0
        if self.enable_imagedream:
            self.guidance_3d = threestudio.find(self.cfg.guidance_3d_type)(self.cfg.guidance_3d)
        else:
            self.guidance_3d = None

        # Maybe use video diffusion models
        self.enable_vid = (
            self.stage == "motion"
            and self.cfg.guidance_vid_type is not None
            and C(self.cfg.loss.lambda_sds_vid, 0, 0) > 0
        )
        if self.enable_vid:
            self.guidance_vid = threestudio.find(self.cfg.guidance_vid_type)(self.cfg.guidance_vid)
        else:
            self.guidance_vid = None

        # visualize all training images
        all_images = self.trainer.datamodule.train_dataloader().dataset.get_all_images()
        self.save_image_grid(
            "all_training_images.png",
            [
                {"type": "rgb", "img": image, "kwargs": {"data_format": "HWC"}}
                for image in all_images
            ],
            name="on_fit_start",
            step=self.true_global_step,
        )

        self.pearson = PearsonCorrCoef().to(self.device)

        # KNN attributes
        self.knn_to_track = self.cfg.knn_to_track

    def training_substep(self, batch, batch_idx, guidance: str):
        """
        Args:
            guidance: one of "ref" (reference image supervision), "zero123"
        """
        if guidance == "ref":
            ambient_ratio = 1.0
            shading = "diffuse"
            batch["shading"] = shading
        elif guidance == "zero123":
            # default store the reference view camera config, switch to random camera for zero123 guidance
            batch = batch["random_camera"]
            ambient_ratio = (
                self.cfg.ambient_ratio_min
                + (1 - self.cfg.ambient_ratio_min) * random.random()
            )

        batch["ambient_ratio"] = ambient_ratio

        out = self(batch)
        loss_prefix = f"loss_{guidance}_"

        loss_terms = {}

        def set_loss(name, value):
            loss_terms[f"{loss_prefix}{name}"] = value

        guidance_eval = (
            guidance == "zero123"
            and self.cfg.freq.guidance_eval > 0
            and self.true_global_step % self.cfg.freq.guidance_eval == 0
        )

        if guidance == "ref":
            gt_mask = batch["mask"]
            gt_rgb = batch["rgb"]

            # color loss
            gt_rgb = gt_rgb * gt_mask.float()
            set_loss("rgb", F.mse_loss(gt_rgb, out["comp_rgb"] * gt_mask.float()))
            # mask loss
            set_loss("mask", F.mse_loss(gt_mask.float(), out["comp_mask"]))

            # depth loss
            if self.C(self.cfg.loss.lambda_depth) > 0:
                valid_gt_depth = batch["ref_depth"][gt_mask.squeeze(-1)].unsqueeze(1)
                valid_pred_depth = out["comp_depth"][gt_mask].unsqueeze(1)
                with torch.no_grad():
                    A = torch.cat(
                        [valid_gt_depth, torch.ones_like(valid_gt_depth)], dim=-1
                    )  # [B, 2]
                    X = torch.linalg.lstsq(A, valid_pred_depth).solution  # [2, 1]
                    valid_gt_depth = A @ X  # [B, 1]
                set_loss("depth", F.mse_loss(valid_gt_depth, valid_pred_depth))

            # relative depth loss
            if self.C(self.cfg.loss.lambda_depth_rel) > 0:
                valid_gt_depth = batch["ref_depth"][gt_mask.squeeze(-1)]  # [B,]
                valid_pred_depth = out["comp_depth"][gt_mask]  # [B,]
                set_loss(
                    "depth_rel", 1 - self.pearson(valid_pred_depth, valid_gt_depth)
                )

            # normal loss
            if self.C(self.cfg.loss.lambda_normal) > 0:
                valid_gt_normal = (
                    1 - 2 * batch["ref_normal"][gt_mask.squeeze(-1)]
                )  # [B, 3]
                valid_pred_normal = (
                    2 * out["comp_normal"][gt_mask.squeeze(-1)] - 1
                )  # [B, 3]
                set_loss(
                    "normal",
                    1 - F.cosine_similarity(valid_pred_normal, valid_gt_normal).mean(),
                )
        elif guidance == "zero123":
            # zero123
            guidance_out = self.guidance_zero123(
                out["comp_rgb"],
                **batch,
                rgb_as_latents=False,
                guidance_eval=guidance_eval,
            )
            # claforte: TODO: rename the loss_terms keys
            set_loss("sds_zero123", guidance_out["loss_sds"])

        if self.C(self.cfg.loss.lambda_normal_smooth) > 0:
            if "comp_normal" not in out:
                raise ValueError(
                    "comp_normal is required for 2D normal smooth loss, no comp_normal is found in the output."
                )
            normal = out["comp_normal"]
            set_loss(
                "normal_smooth",
                (normal[:, 1:, :, :] - normal[:, :-1, :, :]).square().mean()
                + (normal[:, :, 1:, :] - normal[:, :, :-1, :]).square().mean(),
            )

        ## cross entropy loss for opacity to make it binary
        if self.stage == "static" and self.C(self.cfg.loss.lambda_opacity_binary) > 0:
            # only use in static stage
            assert self.cfg.stage == 'static'
            visibility_filter = out["visibility_filter"]
            opacity = self.geometry.get_opacity.unsqueeze(0).repeat(len(visibility_filter), 1, 1)
            vis_opacities = opacity[torch.stack(visibility_filter)]
            set_loss(
                "opacity_binary",
                -(vis_opacities * torch.log(vis_opacities + 1e-10)
                + (1 - vis_opacities) * torch.log(1 - vis_opacities + 1e-10)).mean()
            )
        
        if self.stage != "static" and guidance == "ref" and self.C(self.cfg.loss.lambda_ref_gs) > 0:
            xyz_0, _, rot_0, _, _ = self.geometry.get_timed_all(torch.as_tensor(0, dtype=torch.float32, device=self.device))
            # loss_ref_gs = F.mse_loss(
            #     pp.SE3(torch.cat([xyz_0, rot_0], dim=-1)).tensor(),
            #     pp.SE3(torch.cat([self.gs_original_xyz, self.gs_original_rot], dim=-1)).tensor()
            # )
            loss_ref_gs = torch.abs(
                pp.SE3(torch.cat([xyz_0, rot_0], dim=-1)).tensor()
                - pp.SE3(torch.cat([self.gs_original_xyz, self.gs_original_rot], dim=-1)).tensor()
            ).mean()
            set_loss("ref_gs", loss_ref_gs)
 
        loss = 0.0
        for name, value in loss_terms.items():
            self.log(f"train/{name}", value)
            if name.startswith(loss_prefix):
                loss_weighted = value * self.C(
                    self.cfg.loss[name.replace(loss_prefix, "lambda_")]
                )
                self.log(f"train/{name}_w", loss_weighted)
                loss += loss_weighted

        for name, value in self.cfg.loss.items():
            self.log(f"train_params/{name}", self.C(value))

        self.log(f"train/loss_{guidance}", loss)

        out.update({"loss": loss})
        return out
    
    def training_substep_inter_frames(self, batch, batch_idx):
        loss_terms = {}
        loss_prefix = "loss_interf_"

        def set_loss(name, value):
            loss_terms[f"{loss_prefix}{name}"] = value

        # Densely sample frames in a smaller time range
        rand_range_start = np.random.rand() * (1 - self.cfg.length_inter_frames)
        rand_timestamps = torch.as_tensor(
            np.linspace(
                rand_range_start, 
                rand_range_start + self.cfg.length_inter_frames, 
                self.cfg.num_inter_frames, 
                endpoint=True
            ), 
            dtype=torch.float32, 
            device=self.device
        )

        if self.guidance_2d is not None and self.C(self.cfg.loss.lambda_sds_2d) > 0:
            batch_for_2d = {
                "c2w": batch["c2w"][:1].repeat(self.cfg.num_inter_frames, 1, 1),
                "fovy": batch["fovy"][:1].repeat(self.cfg.num_inter_frames, ),
                "elevation": batch["elevation"].repeat(self.cfg.num_inter_frames, ),
                "azimuth": batch["azimuth"].repeat(self.cfg.num_inter_frames, ),
                "camera_distances": batch["camera_distances"].repeat(self.cfg.num_inter_frames, ),
                "timestamp": rand_timestamps,
                "width": batch["width"],
                "height": batch["height"],
                "ambient_ratio": 1.0,
            }
            out_2d = self(batch_for_2d)
            prompt_utils_2d = self.prompt_processor_2d()
            guidance_out = self.guidance_2d(
                out_2d["comp_rgb"],
                prompt_utils_2d,
                **batch_for_2d,
                rgb_as_latents=False,
                # guidance_eval=guidance_eval,
            )
            set_loss("sds_2d", guidance_out["loss_sds"])
            
        # ARAP regularization
        if self.C(self.cfg.loss.lambda_lite_arap_reg) > 0 or self.C(self.cfg.loss.lambda_full_arap_reg):
            xyz_timed = []
            for t in rand_timestamps:
                xyz_t = self.geometry.get_timed_xyz(t)
                xyz_timed.append(xyz_t)
            xyz_timed = torch.stack(xyz_timed, dim=0)

            # Get the indices of nearest reference timestamps
            ref_timestamps = batch.get("timestamp")
            ref_timestamp_idx = torch.argmin(
                (rand_timestamps[..., None] - ref_timestamps[None, ...]).abs(),
                dim=-1
            )
            nn_idx = self.knn_idx[ref_timestamp_idx]
            if self.C(self.cfg.loss.lambda_lite_arap_reg) > 0:
                nn_dists_timed = compute_nn_distances(xyz_timed, nn_idx)
                nn_dists_ref = self.knn_dists[ref_timestamp_idx]
                loss_arap_reg = (
                    torch.abs(nn_dists_timed[:-1] - nn_dists_timed[1:]).mean()
                    # + torch.abs(nn_dists_timed - nn_dists_ref).mean()
                )
                set_loss("lite_arap_reg", loss_arap_reg)
            if self.C(self.cfg.loss.lambda_full_arap_reg) > 0:
                loss_full_arap = 0.
                # Between sampled frames and key frames
                for i in ref_timestamp_idx:
                    loss_full_arap += compute_arap_energy(
                        self.ref_points[i], xyz_timed[i], self.knn_idx[i], 
                        nn_weights=self.knn_arap_weights[i]
                    )

                # Among key frames
                for i in range(self.ref_points.shape[0] - 1):
                    loss_full_arap += compute_arap_energy(
                        self.ref_points[i], self.ref_points[i+1], self.knn_idx[i],
                        nn_weights=self.knn_arap_weights[i]
                    )
                
                # loss_full_arap = loss_full_arap * 1 / len(ref_timestamp_idx)
                set_loss("full_arap_reg", loss_full_arap)

<<<<<<< HEAD
        ## density regulation loss
        if hasattr(self, 'sugar') and self.C(self.cfg.loss.lambda_density_regulation, "interval") > 0:
=======
        # SuGaR density regulation loss
        if self.C(self.cfg.loss.lambda_density_regulation) > 0:
>>>>>>> c4e34437
            coarse_args = EasyDict(
                {"current_step": self.true_global_step,
                # "outputs": out,
                "n_samples_for_sdf_regularization": self.cfg.sugar.n_samples_for_sdf_regularization,
                "use_sdf_better_normal_loss": self.cfg.sugar.use_sdf_better_normal_loss,
                "start_sdf_better_normal_from": self.cfg.sugar.start_sdf_better_normal_from,
                "timestamp": rand_timestamps
                })
            dloss = self.sugar.coarse_density_regulation(coarse_args)
            set_loss("density_regulation", dloss['density_regulation'])
            set_loss("normal_regulation", dloss['normal_regulation'])

        loss = 0.0
        for name, value in loss_terms.items():
            self.log(f"train/{name}", value)
            if name.startswith(loss_prefix):
                loss_weighted = value * self.C(
                    self.cfg.loss[name.replace(loss_prefix, "lambda_")]
                )
                self.log(f"train/{name}_w", loss_weighted)
                loss += loss_weighted

        for name, value in self.cfg.loss.items():
            self.log(f"train_params/{name}", self.C(value))

        self.log(f"train/loss_interf", loss)

        return loss
    
    @torch.no_grad()
    def reset_neighbors(self, timestamps=None):
        if timestamps is not None:
            assert isinstance(self.geometry, SpacetimeGaussianModel)
            points = []
            for t in timestamps:
                p = self.geometry.get_timed_xyz(t)
                points.append(p)
            points = torch.stack(points, dim=0)
        else:
            points = self.geometry._xyz.unsqueeze(0)
        
        knns = knn_points(points, points, K=self.knn_to_track)
        self.knn_idx: Int[Tensor, "T N_pts k"] = knns.idx
        self.knn_dists: Float[Tensor, "T N_pts k"] = knns.dists
        self.knn_arap_weights: Float[Tensor, "T N_pts k"] = compute_nn_weights(self.knn_dists)
        self.ref_points = points

        if self.sugar is not None:
            if timestamps is not None:
                time_knn_idx = {
                    "{:.{}f}".format(t, 1): self.knn_idx[i] for i, t in enumerate(timestamps)
                }
                time_knn_dists = {
                    "{:.{}f}".format(t, 1): self.knn_dists[i] for i, t in enumerate(timestamps)
                }
                self.sugar.ref_timestamps = timestamps
            else:
                time_knn_idx = None
                time_knn_dists = None
            self.sugar.knn_idx = self.knn_idx[0]
            self.sugar.knn_dists = self.knn_dists[0]
            self.sugar.time_knn_idx = time_knn_idx
            self.sugar.time_knn_dists = time_knn_dists

    def training_step(self, batch, batch_idx):
        opt = self.optimizers()

        if self.cfg.sugar.start_regularization_from is not None:
            if self.global_step == self.cfg.sugar.start_regularization_from:
                self.sugar = SuGaR(self.geometry, keep_track_of_knn=True, knn_to_track=self.cfg.knn_to_track)
                # self.sugar.reset_neighbors(timestamp=batch.get('timestamp'))
                self.reset_neighbors(timestamps=batch.get('timestamp'))
            elif self.global_step > self.cfg.sugar.start_regularization_from:
                assert hasattr(self.geometry, "pruned_or_densified")
                # reset neighbors after gaussians densified or settings
                if self.geometry.pruned_or_densified or self.global_step % self.cfg.freq.reset_neighbors == 0:
                    self.geometry.pruned_or_densified = False
                    # self.sugar.reset_neighbors(timestamp=batch.get('timestamp'))
                    self.reset_neighbors(timestamps=batch.get('timestamp'))

        total_loss = 0.0

        self.log(
            "gauss_num",
            int(self.geometry.get_xyz.shape[0]),
            on_step=True,
            on_epoch=True,
            prog_bar=True,
            logger=True,
        )

        out_zero123 = self.training_substep(batch, batch_idx, guidance="zero123")
        total_loss += out_zero123["loss"]

        out_ref = self.training_substep(batch, batch_idx, guidance="ref")
        total_loss += out_ref["loss"]

        if self.global_step > self.cfg.freq.milestone_inter_frame_reg and self.global_step % self.cfg.freq.inter_frame_reg == 0:
            total_loss += self.training_substep_inter_frames(batch, batch_idx)

        self.log("train/loss", total_loss, prog_bar=True)

        out = out_zero123
        visibility_filter = out["visibility_filter"]
        radii = out["radii"]
        guidance_inp = out["comp_rgb"]
        viewspace_point_tensor = out["viewspace_points"]

        total_loss.backward()
        iteration = self.global_step
        self.geometry.update_states(
            iteration,
            visibility_filter,
            radii,
            viewspace_point_tensor,
        )
        opt.step()
        opt.zero_grad(set_to_none=True)

        return {"loss": total_loss}

    def on_validation_epoch_start(self) -> None:
        if self.stage == 'motion' and self.geometry.cfg.use_spline:
            self.geometry.compute_control_knots()
            self.geometry.spliner.update_end_time()

    def validation_step(self, batch, batch_idx):
        if self.stage != "static" and not batch.__contains__("timestamp"):
            batch.update(
                {
                    "timestamp": torch.as_tensor(
                        [batch["index"] / batch["n_all_views"]], device=self.device
                    ),
                    "frame_idx": torch.as_tensor(batch_idx, device=self.device)
                }
            )
        out = self(batch)
        self.save_image_grid(
            f"it{self.true_global_step}-val/{batch['index'][0]}.png",
            (
                [
                    {
                        "type": "rgb",
                        "img": batch["rgb"][0],
                        "kwargs": {"data_format": "HWC"},
                    }
                ]
                if "rgb" in batch
                else []
            )
            + [
                {
                    "type": "rgb",
                    "img": out["comp_rgb"][0],
                    "kwargs": {"data_format": "HWC"},
                },
            ]
            + (
                [
                    {
                        "type": "rgb",
                        "img": out["comp_normal"][0],
                        "kwargs": {"data_format": "HWC", "data_range": (0, 1)},
                    }
                ]
                if "comp_normal" in out
                else []
            ),
            # claforte: TODO: don't hardcode the frame numbers to record... read them from cfg instead.
            name=f"validation_step_batchidx_{batch_idx}"
            if batch_idx in [0, 7, 15, 23, 29]
            else None,
            step=self.true_global_step,
        )

        if self.stage != "static":
            if batch["index"] == 0:
                self.batch_ref_eval = batch

            self.batch_ref_eval["timestamp"] = batch["timestamp"]
            out_ref = self(self.batch_ref_eval)
            self.save_image_grid(
                f"it{self.true_global_step}-val-ref/{batch['index'][0]}.png",
                (
                    [
                        {
                            "type": "rgb",
                            "img": batch["rgb"][0],
                            "kwargs": {"data_format": "HWC"},
                        }
                    ]
                    if "rgb" in batch
                    else []
                )
                + [
                    {
                        "type": "rgb",
                        "img": out_ref["comp_rgb"][0],
                        "kwargs": {"data_format": "HWC"},
                    },
                ]
                + (
                    [
                        {
                            "type": "rgb",
                            "img": out_ref["comp_normal"][0],
                            "kwargs": {"data_format": "HWC", "data_range": (0, 1)},
                        }
                    ]
                    if "comp_normal" in out_ref
                    else []
                ),
                # claforte: TODO: don't hardcode the frame numbers to record... read them from cfg instead.
                name=f"validation_step_batchidx_{batch_idx}-ref"
                if batch_idx in [0, 7, 15, 23, 29]
                else None,
                step=self.true_global_step,
            )

    def on_validation_epoch_end(self):
        filestem = f"it{self.true_global_step}-val"
        self.save_img_sequence(
            filestem,
            filestem,
            "(\d+)\.png",
            save_format="mp4",
            fps=30,
            name="validation_epoch_end",
            step=self.true_global_step,
        )

        # debug: save ply at each validation step
        plysavepath = os.path.join(self.get_save_dir(), f"point_cloud_it{self.true_global_step}.ply")
        self.geometry.save_ply(plysavepath)
        # debug

        if self.stage != "static":
            filestem = f"it{self.true_global_step}-val-ref"
            self.save_img_sequence(
                filestem,
                filestem,
                "(\d+)\.png",
                save_format="mp4",
                fps=30,
                name="validation_epoch_end-ref",
                step=self.true_global_step,
            )

    def on_test_epoch_start(self) -> None:
        if self.stage != "static" and self.geometry.cfg.use_spline:
            self.geometry.compute_control_knots()
            self.geometry.spliner.update_end_time()

    def test_step(self, batch, batch_idx):
        if self.stage != "static" and not batch.__contains__("timestamp"):
            batch.update(
                {
                    "timestamp": torch.as_tensor(
                        [batch["index"] / batch["n_all_views"]], device=self.device
                    ),
                    "frame_idx": torch.as_tensor(batch_idx, device=self.device)
                }
            )

        # debug
        # T_c2w = convert_pose(batch['c2w'][0].cpu()).numpy()
        # idx = batch['index'].item()
        # pos = T_c2w[:3, 3]
        # rot = T_c2w[:3, :3]
        # serializable_array_2d = [x.tolist() for x in rot]
        # if idx == 0:
        #     self.camera_jsn = []
        # self.camera_jsn.append({"index": idx, "rotation": serializable_array_2d, "position": pos.tolist()})
        # if idx == 119:
        #     with open("output.json", 'w') as f:
        #         json.dump(self.camera_jsn, f)

        out = self(batch)
        self.save_image_grid(
            f"it{self.true_global_step}-test/{batch['index'][0]}.png",
            (
                [
                    {
                        "type": "rgb",
                        "img": batch["rgb"][0],
                        "kwargs": {"data_format": "HWC"},
                    }
                ]
                if "rgb" in batch
                else []
            )
            + [
                {
                    "type": "rgb",
                    "img": out["comp_rgb"][0],
                    "kwargs": {"data_format": "HWC"},
                },
            ]
            + (
                [
                    {
                        "type": "rgb",
                        "img": out["comp_normal"][0],
                        "kwargs": {"data_format": "HWC", "data_range": (0, 1)},
                    }
                ]
                if "comp_normal" in out
                else []
            ),
            name="test_step",
            step=self.true_global_step,
        )
        if self.stage != "static":
            if batch["index"] == 0:
                self.batch_ref_eval = batch

            self.batch_ref_eval["timestamp"] = batch["timestamp"]
            out_ref = self(self.batch_ref_eval)
            self.save_image_grid(
                f"it{self.true_global_step}-test-ref/{batch['index'][0]}.png",
                (
                    [
                        {
                            "type": "rgb",
                            "img": batch["rgb"][0],
                            "kwargs": {"data_format": "HWC"},
                        }
                    ]
                    if "rgb" in batch
                    else []
                )
                + [
                    {
                        "type": "rgb",
                        "img": out_ref["comp_rgb"][0],
                        "kwargs": {"data_format": "HWC"},
                    },
                ]
                + (
                    [
                        {
                            "type": "rgb",
                            "img": out_ref["comp_normal"][0],
                            "kwargs": {"data_format": "HWC", "data_range": (0, 1)},
                        }
                    ]
                    if "comp_normal" in out_ref
                    else []
                ),
                name=f"test-step-ref",
                step=self.true_global_step,
            )

    def on_test_epoch_end(self):
        self.save_img_sequence(
            f"it{self.true_global_step}-test",
            f"it{self.true_global_step}-test",
            "(\d+)\.png",
            save_format="mp4",
            fps=30,
            name="test",
            step=self.true_global_step,
        )
        if self.stage != "static":
            self.save_img_sequence(
                f"it{self.true_global_step}-test-ref",
                f"it{self.true_global_step}-test-ref",
                "(\d+)\.png",
                save_format="mp4",
                fps=30,
                name="test-ref",
                step=self.true_global_step,
            )
        plysavepath = os.path.join(self.get_save_dir(), f"point_cloud_it{self.true_global_step}.ply")
        self.geometry.save_ply(plysavepath)<|MERGE_RESOLUTION|>--- conflicted
+++ resolved
@@ -35,7 +35,7 @@
         nn_indices = knn(k, xyz_input, xyz_input, False)[0]
         nn_indices: Int[Tensor, "N_pts k"] = nn_indices.transpose(0, 1).long()
         return nn_indices
-    
+
 def compute_nn_distances(
     xyz: Float[Tensor, "B N_pts 3"], indices: Int[Tensor, "B N_pts k"]
 ) -> Float[Tensor, "B N_pts k"]:
@@ -67,13 +67,13 @@
     return F.softmax(nn_dists ** 2, dim=-1)
 
 def compute_arap_energy(
-    xyz: Float[Tensor, "N_pts 3"], 
+    xyz: Float[Tensor, "N_pts 3"],
     xyz_prime: Float[Tensor, "N_pts 3"],
     nn_indices: Int[Tensor, "N_pts k"],
     nn_dists: Float[Tensor, "N_pts k"] = None,
     nn_weights: Float[Tensor, "N_pts k"] = None,
 ) -> Float:
-    n_pts, n_neighbors = nn_indices.shape 
+    n_pts, n_neighbors = nn_indices.shape
 
     if nn_weights is None:
         if nn_dists is None:
@@ -82,7 +82,7 @@
     w: Float[Tensor, "N_pts k"] = nn_weights   # softmax of negative squared distance
 
     edge_mtx: Float[Tensor, "N_pts k 3"] = (
-        xyz.unsqueeze(1).repeat(1, n_neighbors, 1) 
+        xyz.unsqueeze(1).repeat(1, n_neighbors, 1)
         - xyz[nn_indices.flatten()].reshape(n_pts, n_neighbors, 3)
     )
     edge_mtx_prime = (
@@ -357,7 +357,7 @@
                 -(vis_opacities * torch.log(vis_opacities + 1e-10)
                 + (1 - vis_opacities) * torch.log(1 - vis_opacities + 1e-10)).mean()
             )
-        
+
         if self.stage != "static" and guidance == "ref" and self.C(self.cfg.loss.lambda_ref_gs) > 0:
             xyz_0, _, rot_0, _, _ = self.geometry.get_timed_all(torch.as_tensor(0, dtype=torch.float32, device=self.device))
             # loss_ref_gs = F.mse_loss(
@@ -369,7 +369,7 @@
                 - pp.SE3(torch.cat([self.gs_original_xyz, self.gs_original_rot], dim=-1)).tensor()
             ).mean()
             set_loss("ref_gs", loss_ref_gs)
- 
+
         loss = 0.0
         for name, value in loss_terms.items():
             self.log(f"train/{name}", value)
@@ -387,7 +387,7 @@
 
         out.update({"loss": loss})
         return out
-    
+
     def training_substep_inter_frames(self, batch, batch_idx):
         loss_terms = {}
         loss_prefix = "loss_interf_"
@@ -399,12 +399,12 @@
         rand_range_start = np.random.rand() * (1 - self.cfg.length_inter_frames)
         rand_timestamps = torch.as_tensor(
             np.linspace(
-                rand_range_start, 
-                rand_range_start + self.cfg.length_inter_frames, 
-                self.cfg.num_inter_frames, 
+                rand_range_start,
+                rand_range_start + self.cfg.length_inter_frames,
+                self.cfg.num_inter_frames,
                 endpoint=True
-            ), 
-            dtype=torch.float32, 
+            ),
+            dtype=torch.float32,
             device=self.device
         )
 
@@ -430,7 +430,7 @@
                 # guidance_eval=guidance_eval,
             )
             set_loss("sds_2d", guidance_out["loss_sds"])
-            
+
         # ARAP regularization
         if self.C(self.cfg.loss.lambda_lite_arap_reg) > 0 or self.C(self.cfg.loss.lambda_full_arap_reg):
             xyz_timed = []
@@ -459,7 +459,7 @@
                 # Between sampled frames and key frames
                 for i in ref_timestamp_idx:
                     loss_full_arap += compute_arap_energy(
-                        self.ref_points[i], xyz_timed[i], self.knn_idx[i], 
+                        self.ref_points[i], xyz_timed[i], self.knn_idx[i],
                         nn_weights=self.knn_arap_weights[i]
                     )
 
@@ -469,17 +469,12 @@
                         self.ref_points[i], self.ref_points[i+1], self.knn_idx[i],
                         nn_weights=self.knn_arap_weights[i]
                     )
-                
+
                 # loss_full_arap = loss_full_arap * 1 / len(ref_timestamp_idx)
                 set_loss("full_arap_reg", loss_full_arap)
 
-<<<<<<< HEAD
         ## density regulation loss
         if hasattr(self, 'sugar') and self.C(self.cfg.loss.lambda_density_regulation, "interval") > 0:
-=======
-        # SuGaR density regulation loss
-        if self.C(self.cfg.loss.lambda_density_regulation) > 0:
->>>>>>> c4e34437
             coarse_args = EasyDict(
                 {"current_step": self.true_global_step,
                 # "outputs": out,
@@ -508,7 +503,7 @@
         self.log(f"train/loss_interf", loss)
 
         return loss
-    
+
     @torch.no_grad()
     def reset_neighbors(self, timestamps=None):
         if timestamps is not None:
@@ -520,7 +515,7 @@
             points = torch.stack(points, dim=0)
         else:
             points = self.geometry._xyz.unsqueeze(0)
-        
+
         knns = knn_points(points, points, K=self.knn_to_track)
         self.knn_idx: Int[Tensor, "T N_pts k"] = knns.idx
         self.knn_dists: Float[Tensor, "T N_pts k"] = knns.dists
