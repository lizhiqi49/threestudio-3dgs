import os
import random
from dataclasses import dataclass, field
from typing import Any, Dict

import numpy as np
from easydict import EasyDict

import threestudio
import torch
import torch.nn.functional as F

from threestudio.systems.base import BaseLift3DSystem
from threestudio.systems.utils import parse_optimizer, parse_scheduler
from threestudio.utils.loss import tv_loss
from threestudio.utils.ops import get_cam_info_gaussian
from threestudio.utils.typing import *
from threestudio.utils.misc import C
from torch.cuda.amp import autocast
from torchmetrics import PearsonCorrCoef

from ..geometry.gaussian_base import BasicPointCloud, Camera
from ..sugar.sugar_model import SuGaR

from mmcv.ops import knn

def prepare_nn_indices(xyz: Float[Tensor, "N_pts 3"], k=2) -> Int[Tensor, "N_pts k"]:
        """ Prepare the indices of k nearest neighbors for each point """
        xyz_input = xyz.float().cuda()
        xyz_input = xyz_input.unsqueeze(0).contiguous()
        nn_indices = knn(k, xyz_input, xyz_input, False)[0]
        nn_indices: Int[Tensor, "N_pts k"] = nn_indices.transpose(0, 1).long()
        return nn_indices
    
def compute_nn_distances(
    xyz: Float[Tensor, "B N_pts 3"], indices: Int[Tensor, "N_pts k"]
) -> Float[Tensor, "B N_pts k"]:
    N, k = indices.shape
    bs = xyz.shape[0]
    dists = torch.norm(
        xyz.repeat_interleave(k, dim=1) - xyz[:, indices.flatten(), :], dim=-1
    ).reshape((bs, N, k))
    return dists


@threestudio.register("gaussian-splatting-4dgen-system")
class Gaussian4DGen(BaseLift3DSystem):
    @dataclass
    class Config(BaseLift3DSystem.Config):
        stage: str = "static"  # ["static", "motion", "refine"]

        # guidances
        prompt_processor_2d_type: Optional[str] = ""
        prompt_processor_2d: dict = field(default_factory=dict)
        guidance_2d_type: Optional[str] = "stable-diffusion-guidance"
        guidance_2d: dict = field(default_factory=dict)

        guidance_zero123_type: str = "stale-zero123-guidance"
        guidance_zero123: dict = field(default_factory=dict)

        prompt_processor_3d_type: Optional[str] = ""
        prompt_processor_3d: dict = field(default_factory=dict)
        guidance_3d_type: Optional[str] = "image-dream-guidance"
        guidance_3d: dict = field(default_factory=dict)

        prompt_processor_vid_type: Optional[str] = ""
        prompt_processor_vid: dict = field(default_factory=dict)
        guidance_vid_type: Optional[str] = ""
        guidance_vid: dict = field(default_factory=dict)

        freq: dict = field(default_factory=dict)
        refinement: bool = False
        ambient_ratio_min: float = 0.5
        back_ground_color: Tuple[float, float, float] = (1, 1, 1)

    cfg: Config

    def configure(self):
        # create geometry, material, background, renderer
        super().configure()
        self.automatic_optimization = False
        self.stage = self.cfg.stage

    def configure_optimizers(self):
        optim = self.geometry.optimizer
        if hasattr(self, "merged_optimizer"):
            return [optim]
        if hasattr(self.cfg.optimizer, "name"):
            net_optim = parse_optimizer(self.cfg.optimizer, self)
            optim = self.geometry.merge_optimizer(net_optim)
            self.merged_optimizer = True
        else:
            self.merged_optimizer = False
        return [optim]

    def on_load_checkpoint(self, checkpoint):
        num_pts = checkpoint["state_dict"]["geometry._xyz"].shape[0]
        pcd = BasicPointCloud(
            points=np.zeros((num_pts, 3)),
            colors=np.zeros((num_pts, 3)),
            normals=np.zeros((num_pts, 3)),
        )
        self.geometry.create_from_pcd(pcd, self.geometry.cfg.spatial_lr_scale)
        self.geometry.training_setup()
        # return
        super().on_load_checkpoint(checkpoint)

    def forward(self, batch: Dict[str, Any]) -> Dict[str, Any]:
        self.geometry.update_learning_rate(self.global_step)
        outputs = self.renderer.batch_forward(batch)
        return outputs

    def on_fit_start(self) -> None:
        super().on_fit_start()
        # no prompt processor
        self.guidance_zero123 = threestudio.find(self.cfg.guidance_zero123_type)(self.cfg.guidance_zero123)

        # Maybe use ImageDream
        self.enable_imagedream = self.cfg.guidance_3d_type is not None and C(self.cfg.loss.lambda_sds_3d, 0, 0) > 0
        if self.enable_imagedream:
            self.guidance_3d = threestudio.find(self.cfg.guidance_3d_type)(self.cfg.guidance_3d)
        else:
            self.guidance_3d = None

        # Maybe use video diffusion models
        self.enable_vid = (
            self.stage == "motion"
            and self.cfg.guidance_vid_type is not None
            and C(self.cfg.loss.lambda_sds_vid, 0, 0) > 0
        )
        if self.enable_vid:
            self.guidance_vid = threestudio.find(self.cfg.guidance_vid_type)(self.cfg.guidance_vid)
        else:
            self.guidance_vid = None

        # visualize all training images
        all_images = self.trainer.datamodule.train_dataloader().dataset.get_all_images()
        self.save_image_grid(
            "all_training_images.png",
            [
                {"type": "rgb", "img": image, "kwargs": {"data_format": "HWC"}}
                for image in all_images
            ],
            name="on_fit_start",
            step=self.true_global_step,
        )

        self.pearson = PearsonCorrCoef().to(self.device)

        if C(self.cfg.loss.lambda_arap_reg, 0, 0) > 0:
            static_xyz = self.geometry._xyz.data
            self.gs_nn_indices = prepare_nn_indices(static_xyz, 10)
            self.gs_nn_dists_static = compute_nn_distances(
                static_xyz.unsqueeze(0), self.gs_nn_indices
            )

    def training_substep(self, batch, batch_idx, guidance: str):
        """
        Args:
            guidance: one of "ref" (reference image supervision), "zero123"
        """
        if guidance == "ref":
            ambient_ratio = 1.0
            shading = "diffuse"
            batch["shading"] = shading
        elif guidance == "zero123":
            # default store the reference view camera config, switch to random camera for zero123 guidance
            batch = batch["random_camera"]
            ambient_ratio = (
                self.cfg.ambient_ratio_min
                + (1 - self.cfg.ambient_ratio_min) * random.random()
            )

        batch["ambient_ratio"] = ambient_ratio

        out = self(batch)
        loss_prefix = f"loss_{guidance}_"

        loss_terms = {}

        def set_loss(name, value):
            loss_terms[f"{loss_prefix}{name}"] = value

        guidance_eval = (
            guidance == "zero123"
            and self.cfg.freq.guidance_eval > 0
            and self.true_global_step % self.cfg.freq.guidance_eval == 0
        )

        if guidance == "ref":
            gt_mask = batch["mask"]
            gt_rgb = batch["rgb"]

            # color loss
            gt_rgb = gt_rgb * gt_mask.float()
            set_loss("rgb", F.mse_loss(gt_rgb, out["comp_rgb"] * gt_mask.float()))
            # if self.stage == "static":
            #     set_loss("rgb", F.mse_loss(gt_rgb, out["comp_rgb"] * gt_mask.float()))
            # else:
            #     set_loss("rgb", F.mse_loss(gt_rgb, out["comp_rgb"]) / gt_rgb.shape[0])
            # mask loss
            set_loss("mask", F.mse_loss(gt_mask.float(), out["comp_mask"]))

            # depth loss
            if self.C(self.cfg.loss.lambda_depth) > 0:
                valid_gt_depth = batch["ref_depth"][gt_mask.squeeze(-1)].unsqueeze(1)
                valid_pred_depth = out["comp_depth"][gt_mask].unsqueeze(1)
                with torch.no_grad():
                    A = torch.cat(
                        [valid_gt_depth, torch.ones_like(valid_gt_depth)], dim=-1
                    )  # [B, 2]
                    X = torch.linalg.lstsq(A, valid_pred_depth).solution  # [2, 1]
                    valid_gt_depth = A @ X  # [B, 1]
                set_loss("depth", F.mse_loss(valid_gt_depth, valid_pred_depth))

            # relative depth loss
            if self.C(self.cfg.loss.lambda_depth_rel) > 0:
                valid_gt_depth = batch["ref_depth"][gt_mask.squeeze(-1)]  # [B,]
                valid_pred_depth = out["comp_depth"][gt_mask]  # [B,]
                set_loss(
                    "depth_rel", 1 - self.pearson(valid_pred_depth, valid_gt_depth)
                )

            # normal loss
            if self.C(self.cfg.loss.lambda_normal) > 0:
                valid_gt_normal = (
                    1 - 2 * batch["ref_normal"][gt_mask.squeeze(-1)]
                )  # [B, 3]
                valid_pred_normal = (
                    2 * out["comp_normal"][gt_mask.squeeze(-1)] - 1
                )  # [B, 3]
                set_loss(
                    "normal",
                    1 - F.cosine_similarity(valid_pred_normal, valid_gt_normal).mean(),
                )
        elif guidance == "zero123":
            # zero123
            guidance_out = self.guidance_zero123(
                out["comp_rgb"],
                **batch,
                rgb_as_latents=False,
                guidance_eval=guidance_eval,
            )
            # claforte: TODO: rename the loss_terms keys
            set_loss("sds", guidance_out["loss_sds"])

        if self.C(self.cfg.loss.lambda_normal_smooth) > 0:
            if "comp_normal" not in out:
                raise ValueError(
                    "comp_normal is required for 2D normal smooth loss, no comp_normal is found in the output."
                )
            normal = out["comp_normal"]
            set_loss(
                "normal_smooth",
                (normal[:, 1:, :, :] - normal[:, :-1, :, :]).square().mean()
                + (normal[:, :, 1:, :] - normal[:, :, :-1, :]).square().mean(),
            )

<<<<<<< HEAD
        # ARAP regularization
        if guidance == "ref" and self.C(self.cfg.loss.lambda_arap_reg) > 0 and self.global_step % self.cfg.freq.arap_reg == 0:
            # xyz_timed = out["comp_xyz"]

            rand_range_start = np.random.rand() * 0.8   # (0.0 ~ 0.8)
            rand_timestamps = torch.as_tensor(
                np.linspace(
                    rand_range_start, 
                    rand_range_start + 0.2, 
                    10, 
                    endpoint=True
                ), 
                dtype=torch.float32, 
                device=self.device
            )
            xyz_timed = []
            for t in rand_timestamps:
                timed_outs = self.geometry.get_timed_all(t)
                xyz_timed.append(timed_outs[0])
            xyz_timed = torch.stack(xyz_timed, dim=0)
            dists_timed = compute_nn_distances(xyz_timed, self.gs_nn_indices)
            # loss_arap_reg = (
            #     # F.mse_loss(dists_timed, self.gs_nn_dists_static.repeat(dists_timed.shape[0], 1, 1)) 
            #     F.mse_loss(dists_timed[:-1], dists_timed[1:])
            # )
            # loss_arap_reg = F.mse_loss(dists_timed[:-1], dists_timed[1:])
            loss_arap_reg = torch.abs(dists_timed[:-1] - dists_timed[1:]).mean()
            set_loss("arap_reg", loss_arap_reg)

=======
        ## cross entropy loss for opacity to make it binary
        if self.C(self.cfg.loss.lambda_opacity_binary, "interval") > 0:
            # only use in static stage
            assert self.cfg.stage == 'static'
            visibility_filter = out["visibility_filter"]
            opacity = self.geometry.get_opacity.unsqueeze(0).repeat(len(visibility_filter), 1, 1)
            vis_opacities = opacity[torch.stack(visibility_filter)]
            set_loss(
                "opacity_binary",
                -(vis_opacities * torch.log(vis_opacities + 1e-10)
                  + (1 - vis_opacities) * torch.log(1 - vis_opacities + 1e-10)).mean()
            )

        ## density regulation loss
        if self.C(self.cfg.loss.lambda_density_regulation, "interval") > 0:
            coarse_args = EasyDict(
                {"current_step": self.true_global_step,
                 "outputs": out,
                 "n_samples_for_sdf_regularization": self.cfg.sugar.n_samples_for_sdf_regularization,
                 "use_sdf_better_normal_loss": self.cfg.sugar.use_sdf_better_normal_loss,
                 "start_sdf_better_normal_from": self.cfg.sugar.start_sdf_better_normal_from,
                 "timestamp": batch.get('timestamp')
                 })
            dloss = self.sugar.coarse_density_regulation(coarse_args)
            set_loss("density_regulation", dloss['density_regulation'])
            set_loss("normal_regulation", dloss['normal_regulation'])
>>>>>>> 27f17ff6

        loss = 0.0
        for name, value in loss_terms.items():
            self.log(f"train/{name}", value)
            if name.startswith(loss_prefix):
                loss_weighted = value * self.C(
                    self.cfg.loss[name.replace(loss_prefix, "lambda_")]
                )
                self.log(f"train/{name}_w", loss_weighted)
                loss += loss_weighted

        for name, value in self.cfg.loss.items():
            self.log(f"train_params/{name}", self.C(value))

        self.log(f"train/loss_{guidance}", loss)

        out.update({"loss": loss})
        return out

    def training_step(self, batch, batch_idx):
        opt = self.optimizers()

        if self.cfg.sugar.start_regularization_from is not None:
            if self.global_step == self.cfg.sugar.start_regularization_from:
                self.sugar = SuGaR(self.geometry, keep_track_of_knn=True, knn_to_track=self.cfg.sugar.knn_to_track)
                self.sugar.reset_neighbors(timestamp=batch.get('timestamp'))
            elif self.global_step > self.cfg.sugar.start_regularization_from:
                assert hasattr(self.geometry, "pruned_or_densified")
                # reset neighbors after gaussians densified or settings
                if self.geometry.pruned_or_densified or self.global_step % self.cfg.sugar.reset_neighbors_every == 0:
                    self.geometry.pruned_or_densified = False
                    self.sugar.reset_neighbors(timestamp=batch.get('timestamp'))

        total_loss = 0.0

        self.log(
            "gauss_num",
            int(self.geometry.get_xyz.shape[0]),
            on_step=True,
            on_epoch=True,
            prog_bar=True,
            logger=True,
        )

        out_zero123 = self.training_substep(batch, batch_idx, guidance="zero123")
        total_loss += out_zero123["loss"]

        out_ref = self.training_substep(batch, batch_idx, guidance="ref")
        total_loss += out_ref["loss"]

        self.log("train/loss", total_loss, prog_bar=True)

        out = out_zero123
        visibility_filter = out["visibility_filter"]
        radii = out["radii"]
        guidance_inp = out["comp_rgb"]
        viewspace_point_tensor = out["viewspace_points"]

        total_loss.backward()
        iteration = self.global_step
        self.geometry.update_states(
            iteration,
            visibility_filter,
            radii,
            viewspace_point_tensor,
        )
        opt.step()
        opt.zero_grad(set_to_none=True)

        ## TODO : add sugar regulation loss
        """
            1. add opacity cross entropy loss between [start step, end step]
            2. add density regulation loss
        """

        return {"loss": total_loss}

    def on_validation_epoch_start(self) -> None:
        if self.geometry.cfg.use_spline:
            self.geometry.compute_control_knots()
            self.geometry.spliner.update_end_time()

    def validation_step(self, batch, batch_idx):
        if self.stage != "static" and not batch.__contains__("timestamp"):
            batch.update(
                {
                    "timestamp": torch.as_tensor(
                        [batch["index"] / batch["n_all_views"]], device=self.device
                    )
                }
            )
        out = self(batch)
        self.save_image_grid(
            f"it{self.true_global_step}-val/{batch['index'][0]}.png",
            (
                [
                    {
                        "type": "rgb",
                        "img": batch["rgb"][0],
                        "kwargs": {"data_format": "HWC"},
                    }
                ]
                if "rgb" in batch
                else []
            )
            + [
                {
                    "type": "rgb",
                    "img": out["comp_rgb"][0],
                    "kwargs": {"data_format": "HWC"},
                },
            ]
            + (
                [
                    {
                        "type": "rgb",
                        "img": out["comp_normal"][0],
                        "kwargs": {"data_format": "HWC", "data_range": (0, 1)},
                    }
                ]
                if "comp_normal" in out
                else []
            ),
            # claforte: TODO: don't hardcode the frame numbers to record... read them from cfg instead.
            name=f"validation_step_batchidx_{batch_idx}"
            if batch_idx in [0, 7, 15, 23, 29]
            else None,
            step=self.true_global_step,
        )

        if self.stage != "static":
            if batch["index"] == 0:
                self.batch_ref_eval = batch

            self.batch_ref_eval["timestamp"] = batch["timestamp"]
            out_ref = self(self.batch_ref_eval)
            self.save_image_grid(
                f"it{self.true_global_step}-val-ref/{batch['index'][0]}.png",
                (
                    [
                        {
                            "type": "rgb",
                            "img": batch["rgb"][0],
                            "kwargs": {"data_format": "HWC"},
                        }
                    ]
                    if "rgb" in batch
                    else []
                )
                + [
                    {
                        "type": "rgb",
                        "img": out_ref["comp_rgb"][0],
                        "kwargs": {"data_format": "HWC"},
                    },
                ]
                + (
                    [
                        {
                            "type": "rgb",
                            "img": out_ref["comp_normal"][0],
                            "kwargs": {"data_format": "HWC", "data_range": (0, 1)},
                        }
                    ]
                    if "comp_normal" in out_ref
                    else []
                ),
                # claforte: TODO: don't hardcode the frame numbers to record... read them from cfg instead.
                name=f"validation_step_batchidx_{batch_idx}-ref"
                if batch_idx in [0, 7, 15, 23, 29]
                else None,
                step=self.true_global_step,
            )

    def on_validation_epoch_end(self):
        filestem = f"it{self.true_global_step}-val"
        self.save_img_sequence(
            filestem,
            filestem,
            "(\d+)\.png",
            save_format="mp4",
            fps=30,
            name="validation_epoch_end",
            step=self.true_global_step,
        )
        if self.stage != "static":
            filestem = f"it{self.true_global_step}-val-ref"
            self.save_img_sequence(
                filestem,
                filestem,
                "(\d+)\.png",
                save_format="mp4",
                fps=30,
                name="validation_epoch_end-ref",
                step=self.true_global_step,
            )

    def on_test_epoch_start(self) -> None:
        if self.geometry.cfg.use_spline:
            self.geometry.compute_control_knots()
            self.geometry.spliner.update_end_time()

    def test_step(self, batch, batch_idx):
        if self.stage != "static" and not batch.__contains__("timestamp"):
            batch.update(
                {
                    "timestamp": torch.as_tensor(
                        [batch["index"] / batch["n_all_views"]], device=self.device
                    )
                }
            )
        out = self(batch)
        self.save_image_grid(
            f"it{self.true_global_step}-test/{batch['index'][0]}.png",
            (
                [
                    {
                        "type": "rgb",
                        "img": batch["rgb"][0],
                        "kwargs": {"data_format": "HWC"},
                    }
                ]
                if "rgb" in batch
                else []
            )
            + [
                {
                    "type": "rgb",
                    "img": out["comp_rgb"][0],
                    "kwargs": {"data_format": "HWC"},
                },
            ]
            + (
                [
                    {
                        "type": "rgb",
                        "img": out["comp_normal"][0],
                        "kwargs": {"data_format": "HWC", "data_range": (0, 1)},
                    }
                ]
                if "comp_normal" in out
                else []
            ),
            name="test_step",
            step=self.true_global_step,
        )
        if self.stage != "static":
            if batch["index"] == 0:
                self.batch_ref_eval = batch

            self.batch_ref_eval["timestamp"] = batch["timestamp"]
            out_ref = self(self.batch_ref_eval)
            self.save_image_grid(
                f"it{self.true_global_step}-test-ref/{batch['index'][0]}.png",
                (
                    [
                        {
                            "type": "rgb",
                            "img": batch["rgb"][0],
                            "kwargs": {"data_format": "HWC"},
                        }
                    ]
                    if "rgb" in batch
                    else []
                )
                + [
                    {
                        "type": "rgb",
                        "img": out_ref["comp_rgb"][0],
                        "kwargs": {"data_format": "HWC"},
                    },
                ]
                + (
                    [
                        {
                            "type": "rgb",
                            "img": out_ref["comp_normal"][0],
                            "kwargs": {"data_format": "HWC", "data_range": (0, 1)},
                        }
                    ]
                    if "comp_normal" in out_ref
                    else []
                ),
                name=f"test-step-ref",
                step=self.true_global_step,
            )

    def on_test_epoch_end(self):
        self.save_img_sequence(
            f"it{self.true_global_step}-test",
            f"it{self.true_global_step}-test",
            "(\d+)\.png",
            save_format="mp4",
            fps=30,
            name="test",
            step=self.true_global_step,
        )
        if self.stage != "static":
            self.save_img_sequence(
                f"it{self.true_global_step}-test-ref",
                f"it{self.true_global_step}-test-ref",
                "(\d+)\.png",
                save_format="mp4",
                fps=30,
                name="test-ref",
                step=self.true_global_step,
            )
        plysavepath = os.path.join(self.get_save_dir(), f"point_cloud_it{self.true_global_step}.ply")
        self.geometry.save_ply(plysavepath)<|MERGE_RESOLUTION|>--- conflicted
+++ resolved
@@ -256,7 +256,6 @@
                 + (normal[:, :, 1:, :] - normal[:, :, :-1, :]).square().mean(),
             )
 
-<<<<<<< HEAD
         # ARAP regularization
         if guidance == "ref" and self.C(self.cfg.loss.lambda_arap_reg) > 0 and self.global_step % self.cfg.freq.arap_reg == 0:
             # xyz_timed = out["comp_xyz"]
@@ -286,7 +285,7 @@
             loss_arap_reg = torch.abs(dists_timed[:-1] - dists_timed[1:]).mean()
             set_loss("arap_reg", loss_arap_reg)
 
-=======
+
         ## cross entropy loss for opacity to make it binary
         if self.C(self.cfg.loss.lambda_opacity_binary, "interval") > 0:
             # only use in static stage
@@ -313,7 +312,6 @@
             dloss = self.sugar.coarse_density_regulation(coarse_args)
             set_loss("density_regulation", dloss['density_regulation'])
             set_loss("normal_regulation", dloss['normal_regulation'])
->>>>>>> 27f17ff6
 
         loss = 0.0
         for name, value in loss_terms.items():
