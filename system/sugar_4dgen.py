import os
import random
from dataclasses import dataclass, field
from typing import Any, Dict

import numpy as np
from easydict import EasyDict

import threestudio
import torch
import torch.nn.functional as F

from threestudio.systems.base import BaseLift3DSystem
from threestudio.systems.utils import parse_optimizer, parse_scheduler
from threestudio.utils.loss import tv_loss
from threestudio.utils.ops import get_cam_info_gaussian
from threestudio.utils.typing import *
from threestudio.utils.misc import C
from torch.cuda.amp import autocast
from torchmetrics import PearsonCorrCoef

from pytorch3d.loss import mesh_normal_consistency, mesh_laplacian_smoothing

from ..geometry.gaussian_base import BasicPointCloud, Camera
from ..geometry.dynamic_sugar import DynamicSuGaRModel
from ..utils.arap_utils import ARAPCoach

@threestudio.register("sugar-4dgen-system")
class SuGaR4DGen(BaseLift3DSystem):
    @dataclass
    class Config(BaseLift3DSystem.Config):
        stage: str = "static"  # ["static", "motion", "refine"]

        # guidances
        prompt_processor_2d_type: Optional[str] = ""
        prompt_processor_2d: dict = field(default_factory=dict)
        guidance_2d_type: Optional[str] = "stable-diffusion-guidance"
        guidance_2d: dict = field(default_factory=dict)

        guidance_zero123_type: str = "stale-zero123-guidance"
        guidance_zero123: dict = field(default_factory=dict)

        prompt_processor_3d_type: Optional[str] = ""
        prompt_processor_3d: dict = field(default_factory=dict)
        guidance_3d_type: Optional[str] = "image-dream-guidance"
        guidance_3d: dict = field(default_factory=dict)

        prompt_processor_vid_type: Optional[str] = ""
        prompt_processor_vid: dict = field(default_factory=dict)
        guidance_vid_type: Optional[str] = ""
        guidance_vid: dict = field(default_factory=dict)

        freq: dict = field(default_factory=dict)
        refinement: bool = False
        ambient_ratio_min: float = 0.5
        back_ground_color: Tuple[float, float, float] = (1, 1, 1)

        # Intermediate frames
        num_inter_frames: int = 10
        length_inter_frames: float = 0.2

    cfg: Config

    def configure(self):
        # create geometry, material, background, renderer
        super().configure()
        self.automatic_optimization = True
        self.stage = self.cfg.stage

    def configure_optimizers(self):
        optim = self.geometry.optimizer
        if hasattr(self, "merged_optimizer"):
            return [optim]
        if hasattr(self.cfg.optimizer, "name"):
            net_optim = parse_optimizer(self.cfg.optimizer, self)
            optim = self.geometry.merge_optimizer(net_optim)
            self.merged_optimizer = True
        else:
            self.merged_optimizer = False
        return [optim]

    # def on_load_checkpoint(self, checkpoint):
    #     num_pts = checkpoint["state_dict"]["geometry._xyz"].shape[0]
    #     pcd = BasicPointCloud(
    #         points=np.zeros((num_pts, 3)),
    #         colors=np.zeros((num_pts, 3)),
    #         normals=np.zeros((num_pts, 3)),
    #     )
    #     self.geometry.create_from_pcd(pcd, self.geometry.cfg.spatial_lr_scale)
    #     self.geometry.training_setup()
    #     # return
    #     super().on_load_checkpoint(checkpoint)

    def forward(self, batch: Dict[str, Any]) -> Dict[str, Any]:
        self.geometry.update_learning_rate(self.global_step)
        outputs = self.renderer.batch_forward(batch)
        return outputs

    def on_fit_start(self) -> None:
        super().on_fit_start()
        # no prompt processor
        self.guidance_zero123 = threestudio.find(self.cfg.guidance_zero123_type)(self.cfg.guidance_zero123)

        # Maybe use 2D diffusion prior
        self.enable_2d_sds = self.cfg.guidance_2d_type is not None and C(self.cfg.loss.lambda_sds_2d, 0, 0) > 0
        if self.enable_2d_sds:
            self.prompt_processor_2d = threestudio.find(self.cfg.prompt_processor_2d_type)(self.cfg.prompt_processor_2d)
            self.guidance_2d = threestudio.find(self.cfg.guidance_2d_type)(self.cfg.guidance_2d)
        else:
            self.prompt_processor_2d = None
            self.guidance_2d = None

        # Maybe use ImageDream
        self.enable_imagedream = self.cfg.guidance_3d_type is not None and C(self.cfg.loss.lambda_sds_3d, 0, 0) > 0
        if self.enable_imagedream:
            self.guidance_3d = threestudio.find(self.cfg.guidance_3d_type)(self.cfg.guidance_3d)
        else:
            self.guidance_3d = None

        # Maybe use video diffusion models
        self.enable_vid = (
            self.stage == "motion"
            and self.cfg.guidance_vid_type is not None
            and C(self.cfg.loss.lambda_sds_vid, 0, 0) > 0
        )
        if self.enable_vid:
            self.guidance_vid = threestudio.find(self.cfg.guidance_vid_type)(self.cfg.guidance_vid)
        else:
            self.guidance_vid = None

        # visualize all training images
        all_images = self.trainer.datamodule.train_dataloader().dataset.get_all_images()
        self.save_image_grid(
            "all_training_images.png",
            [
                {"type": "rgb", "img": image, "kwargs": {"data_format": "HWC"}}
                for image in all_images
            ],
            name="on_fit_start",
            step=self.true_global_step,
        )

        self.pearson = PearsonCorrCoef().to(self.device)

        # ARAP
        self.arap_coach = None

    def training_substep(self, batch, batch_idx, guidance: str):
        """
        Args:
            guidance: one of "ref" (reference image supervision), "zero123"
        """
        if guidance == "ref":
            ambient_ratio = 1.0
            shading = "diffuse"
            batch["shading"] = shading
        elif guidance == "zero123":
            # default store the reference view camera config, switch to random camera for zero123 guidance
            batch = batch["random_camera"]
            ambient_ratio = (
                self.cfg.ambient_ratio_min
                + (1 - self.cfg.ambient_ratio_min) * random.random()
            )

        batch["ambient_ratio"] = ambient_ratio

        out = self(batch)
        loss_prefix = f"loss_{guidance}_"

        loss_terms = {}

        def set_loss(name, value):
            loss_terms[f"{loss_prefix}{name}"] = value

        guidance_eval = (
            guidance == "zero123"
            and self.cfg.freq.guidance_eval > 0
            and self.true_global_step % self.cfg.freq.guidance_eval == 0
        )

        if guidance == "ref":
            gt_mask = batch["mask"]
            gt_rgb = batch["rgb"]

            # color loss
            gt_rgb = gt_rgb * gt_mask.float()
            set_loss("rgb", F.mse_loss(gt_rgb, out["comp_rgb"] * gt_mask.float()))
            # mask loss
            set_loss("mask", F.mse_loss(gt_mask.float(), out["comp_mask"]))

            # depth loss
            if self.C(self.cfg.loss.lambda_depth) > 0:
                valid_gt_depth = batch["ref_depth"][gt_mask.squeeze(-1)].unsqueeze(1)
                valid_pred_depth = out["comp_depth"][gt_mask].unsqueeze(1)
                with torch.no_grad():
                    A = torch.cat(
                        [valid_gt_depth, torch.ones_like(valid_gt_depth)], dim=-1
                    )  # [B, 2]
                    X = torch.linalg.lstsq(A, valid_pred_depth).solution  # [2, 1]
                    valid_gt_depth = A @ X  # [B, 1]
                set_loss("depth", F.mse_loss(valid_gt_depth, valid_pred_depth))

            # relative depth loss
            if self.C(self.cfg.loss.lambda_depth_rel) > 0:
                valid_gt_depth = batch["ref_depth"][gt_mask.squeeze(-1)]  # [B,]
                valid_pred_depth = out["comp_depth"][gt_mask]  # [B,]
                set_loss(
                    "depth_rel", 1 - self.pearson(valid_pred_depth, valid_gt_depth)
                )

            # normal loss
            if self.C(self.cfg.loss.lambda_normal) > 0:
                valid_gt_normal = (
                    1 - 2 * batch["ref_normal"][gt_mask.squeeze(-1)]
                )  # [B, 3]
                valid_pred_normal = (
                    2 * out["comp_normal"][gt_mask.squeeze(-1)] - 1
                )  # [B, 3]
                set_loss(
                    "normal",
                    1 - F.cosine_similarity(valid_pred_normal, valid_gt_normal).mean(),
                )

            if (
                self.C(self.cfg.loss.lambda_normal_consistency) > 0
                or self.C(self.cfg.loss.lambda_laplacian_smoothing) > 0
            ):
                surface_meshes = self.geometry.get_timed_surface_mesh(
                    timestamp=batch["timestamp"], frame_idx=batch["frame_indices"]
                )
                if self.C(self.cfg.loss.lambda_normal_consistency) > 0:
                    set_loss(
                        "normal_consistency",
                        mesh_normal_consistency(surface_meshes)
                    )
                if self.C(self.cfg.loss.lambda_laplacian_smoothing) > 0:
                    set_loss(
                        "laplacian_smoothing",
                        mesh_laplacian_smoothing(surface_meshes, "uniform")
                    )

        elif guidance == "zero123":
            # zero123
            guidance_out = self.guidance_zero123(
                out["comp_rgb"],
                **batch,
                rgb_as_latents=False,
                guidance_eval=guidance_eval,
            )
            # claforte: TODO: rename the loss_terms keys
            set_loss("sds_zero123", guidance_out["loss_sds"])

        # Regularization
        if self.C(self.cfg.loss.lambda_normal_smooth) > 0:
            if "comp_normal" not in out:
                raise ValueError(
                    "comp_normal is required for 2D normal smooth loss, no comp_normal is found in the output."
                )
            normal = out["comp_normal"]
            set_loss(
                "normal_smooth",
                (normal[:, 1:, :, :] - normal[:, :-1, :, :]).square().mean()
                + (normal[:, :, 1:, :] - normal[:, :, :-1, :]).square().mean(),
            )

        if self.cfg.loss["lambda_rgb_tv"] > 0.0:
            loss_rgb_tv = tv_loss(out["comp_rgb"].permute(0, 3, 1, 2))
            set_loss("rgb_tv", loss_rgb_tv)

        if (
            out.__contains__("comp_depth")
            and self.cfg.loss["lambda_depth_tv"] > 0.0
        ):
            loss_depth_tv = tv_loss(out["comp_depth"].permute(0, 3, 1, 2))
            set_loss("depth_tv", loss_depth_tv)

        if (
            out.__contains__("comp_normal")
            and self.cfg.loss["lambda_normal_tv"] > 0.0
        ):
            loss_normal_tv = tv_loss(out["comp_normal"].permute(0, 3, 1, 2))
            set_loss("normal_tv", loss_normal_tv)

<<<<<<< HEAD
=======
        if self.C(self.cfg.loss.lambda_normal_depth_consistency) > 0:
            if "comp_normal_from_dist" not in out:
                raise ValueError(
                    "comp_normal_from_dist is required for normal-depth consistency loss!"
                )
            raw_normal = out["comp_normal"] * 2 - 1
            raw_normal_from_dist = out["comp_normal_from_dist"] * 2 - 1 
            loss_normal_depth_consistency = F.mse_loss(raw_normal, raw_normal_from_dist)
            set_loss("normal_depth_consistency", loss_normal_depth_consistency)
        
>>>>>>> 683b96b5
        if self.stage != "static" and guidance == "ref" and self.C(self.cfg.loss.lambda_ref_xyz) > 0:
            xyz_f0 = self.geometry.get_timed_vertex_xyz(torch.as_tensor(0, dtype=torch.float32, device=self.device))
            loss_ref_xyz = torch.abs(xyz_f0 - self.geometry.get_xyz_verts).mean()
            set_loss("ref_xyz", loss_ref_xyz)

<<<<<<< HEAD
=======
        # object centric reg
        if self.C(self.cfg.loss.lambda_obj_centric) > 0:
            vert_timed_xyz = torch.stack(
                [value for value in self.geometry._deformed_vert_positions.values()],
                dim=0
            )
            loss_obj_centric = (
                torch.abs(vert_timed_xyz[..., 0].mean()) 
                + torch.abs(vert_timed_xyz[..., 1].mean())
            )
            set_loss("obj_centric", loss_obj_centric)

        if self.stage == "motion":
            # ARAP regularization
            if guidance == "ref" and self.C(self.cfg.loss.lambda_arap_reg_key_frame) > 0 and self.arap_coach is not None:
                set_loss(
                    "arap_reg_key_frame", 
                    self._compute_arap_energy(batch.get("timestamp"), batch.get("frame_indices"))
                )
 
>>>>>>> 683b96b5
        loss = 0.0
        for name, value in loss_terms.items():
            self.log(f"train/{name}", value)
            if name.startswith(loss_prefix):
                loss_weighted = value * self.C(
                    self.cfg.loss[name.replace(loss_prefix, "lambda_")]
                )
                self.log(f"train/{name}_w", loss_weighted)
                loss += loss_weighted

        for name, value in self.cfg.loss.items():
            self.log(f"train_params/{name}", self.C(value))

        self.log(f"train/loss_{guidance}", loss)

        out.update({"loss": loss})
        return out

    def training_substep_inter_frames(self, batch, batch_idx):
        loss_terms = {}
        loss_prefix = "loss_interf_"

        def set_loss(name, value):
            loss_terms[f"{loss_prefix}{name}"] = value

        # Densely sample frames in a smaller time range
        rand_range_start = np.random.rand() * (1 - self.cfg.length_inter_frames)
        rand_timestamps = torch.as_tensor(
            np.linspace(
                rand_range_start,
                rand_range_start + self.cfg.length_inter_frames,
                self.cfg.num_inter_frames,
                endpoint=True
            ),
            dtype=torch.float32,
            device=self.device
        )

        if self.guidance_2d is not None and self.C(self.cfg.loss.lambda_sds_2d) > 0:
            batch_for_2d = {
                "c2w": batch["c2w"][:1].repeat(self.cfg.num_inter_frames, 1, 1),
                "fovy": batch["fovy"][:1].repeat(self.cfg.num_inter_frames, ),
                "elevation": batch["elevation"].repeat(self.cfg.num_inter_frames, ),
                "azimuth": batch["azimuth"].repeat(self.cfg.num_inter_frames, ),
                "camera_distances": batch["camera_distances"].repeat(self.cfg.num_inter_frames, ),
                "timestamp": rand_timestamps,
                "width": batch["width"],
                "height": batch["height"],
                "ambient_ratio": 1.0,
            }
            out_2d = self(batch_for_2d)
            prompt_utils_2d = self.prompt_processor_2d()
            guidance_out = self.guidance_2d(
                out_2d["comp_rgb"],
                prompt_utils_2d,
                **batch_for_2d,
                rgb_as_latents=False,
                # guidance_eval=guidance_eval,
            )
            set_loss("sds_2d", guidance_out["loss_sds"])

        # ARAP regularization
<<<<<<< HEAD
        if self.C(self.cfg.loss.lambda_arap_reg) > 0 and self.arap_coach is not None:
            # xyz_timed = []
            # for t in rand_timestamps:
            #     xyz_t = self.geometry.get_timed_xyz_vertices(t)
            #     xyz_timed.append(xyz_t)
            # xyz_timed = torch.stack(xyz_timed, dim=0)
            xyz_timed = self.geometry.get_timed_xyz_vertices(rand_timestamps)

            # Get the indices of nearest reference timestamps
            ref_timestamps = batch.get("timestamp")
            ref_timestamp_idx = torch.argmin(
                (rand_timestamps[..., None] - ref_timestamps[None, ...]).abs(),
                dim=-1
            )
            ref_points = self.compute_xyz_for_key_frames(ref_timestamps)
            loss_arap = 0.

            # ARAP loss between sampled and key frames
            for i, idx in enumerate(ref_timestamp_idx):
                loss_arap += self.arap_coach.compute_arap_energy(
                    ref_points[idx], xyz_timed[i], edge_weights=self.arap_weight_matrices[idx]
                )

            # ARAP loss between neighboring frames
            for i, idx in enumerate(ref_timestamp_idx[:-1]):
                loss_arap += self.arap_coach.compute_arap_energy(
                    xyz_timed[i], xyz_timed[i+1], edge_weights=self.arap_weight_matrices[idx]
                )

            # # Among key frames
            # for i in range(self.ref_points.shape[0] - 1):
            #     loss_full_arap += compute_arap_energy(
            #         self.ref_points[i], self.ref_points[i+1], self.knn_idx[i],
            #         nn_weights=self.knn_arap_weights[i]
            #     )

            # loss_full_arap = loss_full_arap * 1 / len(ref_timestamp_idx)
            set_loss("arap_reg", loss_arap)

=======
        if self.C(self.cfg.loss.lambda_arap_reg_inter_frame) > 0 and self.arap_coach is not None:
            set_loss("arap_reg_inter_frame", self._compute_arap_energy(rand_timestamps))
>>>>>>> 683b96b5

        loss = 0.0
        for name, value in loss_terms.items():
            self.log(f"train/{name}", value)
            if name.startswith(loss_prefix):
                loss_weighted = value * self.C(
                    self.cfg.loss[name.replace(loss_prefix, "lambda_")]
                )
                self.log(f"train/{name}_w", loss_weighted)
                loss += loss_weighted

        for name, value in self.cfg.loss.items():
            self.log(f"train_params/{name}", self.C(value))

        self.log(f"train/loss_interf", loss)

        return loss
<<<<<<< HEAD

    def compute_xyz_for_key_frames(self, timestamps_kf):
        # points = []
        # for t in timestamps_kf:
        #     p = self.geometry.get_timed_xyz_vertices(t)
        #     points.append(p)
        # points = torch.stack(points, dim=0)
        points = self.geometry.get_timed_xyz_vertices(timestamps_kf)
        return points

    @torch.no_grad()
    def reset_arap_weight_matrices(self, timestamps_kf):
        # Precompute vert's positions for each key frame
        if timestamps_kf is not None:
            assert isinstance(self.geometry, DynamicSuGaRModel)
            points = []
            for t in timestamps_kf:
                p = self.geometry.get_timed_xyz_vertices(t)
                points.append(p)
            points = torch.stack(points, dim=0)

        # TODO: OOM occured, use all ones for now
        # Precompute the cot weight matrices for each frame
        # weight_matrices = torch.stack(
        #     [
        #         self.arap_coach.produce_cot_weights_nfmt(points[i]) for i, t in enumerate(timestamps_kf)
        #     ]
        # )
        weight_matrices = torch.ones(
            (len(timestamps_kf), self.geometry.n_verts, self.arap_coach.max_n_neighbors),
            dtype=torch.float32,
            device=self.device
        )
        self.arap_weight_matrices = weight_matrices


=======
    
    def _compute_arap_energy(self, tgt_timestamp=None, tgt_frame_idx=None):
        vert_timed_xyz = self.geometry.get_timed_vertex_xyz(tgt_timestamp, tgt_frame_idx)
        vert_timed_rot = self.geometry.get_timed_vertex_rotation(
            tgt_timestamp, tgt_frame_idx, return_matrix=True)
        loss_arap = 0.
        for i in range(vert_timed_xyz.shape[0]):
            loss_arap += self.arap_coach.compute_arap_energy(
                xyz_prime=vert_timed_xyz[i], vert_rotations=vert_timed_rot[i]
            )
        return loss_arap
    
>>>>>>> 683b96b5
    def on_train_batch_start(self, batch, batch_idx, unused=0):
        super().on_train_batch_start(batch, batch_idx, unused)
        if self.geometry.cfg.use_spline:
            self.geometry.compute_control_knots()
            self.geometry.spliner.update_end_time()
<<<<<<< HEAD

        if self.global_step >= self.cfg.freq.milestone_inter_frame_reg and self.arap_coach is None and self.C(self.cfg.loss.lambda_arap_reg) > 0:
=======
        
        if self.global_step == self.cfg.freq.milestone_arap_reg and self.arap_coach is None:
>>>>>>> 683b96b5
            self.arap_coach = ARAPCoach(
                self.geometry.get_xyz_verts,
                self.geometry.get_faces.cpu().numpy(),
                self.device
            )

    def training_step(self, batch, batch_idx):
        opt = self.optimizers()

        total_loss = 0.0

        self.log(
            "gauss_num",
            int(self.geometry.get_xyz.shape[0]),
            on_step=True,
            on_epoch=True,
            prog_bar=True,
            logger=True,
        )

        out_zero123 = self.training_substep(batch, batch_idx, guidance="zero123")
        total_loss += out_zero123["loss"]

        out_ref = self.training_substep(batch, batch_idx, guidance="ref")
        total_loss += out_ref["loss"]

        if self.cfg.freq.inter_frame_reg > 0 and self.global_step % self.cfg.freq.inter_frame_reg == 0:
            total_loss += self.training_substep_inter_frames(batch, batch_idx)

        self.log("train/loss", total_loss, prog_bar=True)

        if not self.automatic_optimization:
            total_loss.backward()
            opt.step()
            opt.zero_grad(set_to_none=True)

        return {"loss": total_loss}

    def on_validation_epoch_start(self) -> None:
        if self.geometry.cfg.use_spline:
            self.geometry.compute_control_knots()
            self.geometry.spliner.update_end_time()

    def validation_step(self, batch, batch_idx):
        if self.stage != "static" and not batch.__contains__("timestamp"):
            batch.update(
                {
                    "timestamp": torch.as_tensor(
                        [batch["index"] / batch["n_all_views"]], device=self.device
                    ),
                    "frame_indices": (
                        torch.as_tensor([batch_idx], device=self.device)
                        if self.geometry.num_frames > 1 else
                        torch.as_tensor([0], device=self.device)
                    )
                }
            )
        out = self(batch)
        self.save_image_grid(
            f"it{self.true_global_step}-val/{batch['index'][0]}.png",
            (
                [
                    {
                        "type": "rgb",
                        "img": batch["rgb"][0],
                        "kwargs": {"data_format": "HWC"},
                    }
                ]
                if "rgb" in batch
                else []
            )
            + [
                {
                    "type": "rgb",
                    "img": out["comp_rgb"][0],
                    "kwargs": {"data_format": "HWC"},
                },
            ]
            + (
                [
                    {
                        "type": "rgb",
                        "img": out["comp_normal"][0],
                        "kwargs": {"data_format": "HWC", "data_range": (0, 1)},
                    }
                ]
                if "comp_normal" in out
                else []
            )
            + (
                [
                    {
                        "type": "rgb",
                        "img": out["comp_normal_from_dist"][0],
                        "kwargs": {"data_format": "HWC", "data_range": (0, 1)},
                    }
                ]
                if "comp_normal_from_dist" in out
                else []
            ),
            # claforte: TODO: don't hardcode the frame numbers to record... read them from cfg instead.
            name=f"validation_step_batchidx_{batch_idx}"
            if batch_idx in [0, 7, 15, 23, 29]
            else None,
            step=self.true_global_step,
        )

        if self.stage != "static" and self.geometry.num_frames > 1:
            if batch["index"] == 0:
                self.batch_ref_eval = batch

            self.batch_ref_eval["timestamp"] = batch["timestamp"]
            out_ref = self(self.batch_ref_eval)
            self.save_image_grid(
                f"it{self.true_global_step}-val-ref/{batch['index'][0]}.png",
                (
                    [
                        {
                            "type": "rgb",
                            "img": batch["rgb"][0],
                            "kwargs": {"data_format": "HWC"},
                        }
                    ]
                    if "rgb" in batch
                    else []
                )
                + [
                    {
                        "type": "rgb",
                        "img": out_ref["comp_rgb"][0],
                        "kwargs": {"data_format": "HWC"},
                    },
                ]
                + (
                    [
                        {
                            "type": "rgb",
                            "img": out_ref["comp_normal"][0],
                            "kwargs": {"data_format": "HWC", "data_range": (0, 1)},
                        }
                    ]
                    if "comp_normal" in out_ref
                    else []
                )
                + (
                    [
                        {
                            "type": "rgb",
                            "img": out_ref["comp_normal_from_dist"][0],
                            "kwargs": {"data_format": "HWC", "data_range": (0, 1)},
                        }
                    ]
                    if "comp_normal_from_dist" in out_ref
                    else []
                ),
                # claforte: TODO: don't hardcode the frame numbers to record... read them from cfg instead.
                name=f"validation_step_batchidx_{batch_idx}-ref"
                if batch_idx in [0, 7, 15, 23, 29]
                else None,
                step=self.true_global_step,
            )

    def on_validation_epoch_end(self):
        filestem = f"it{self.true_global_step}-val"
        self.save_img_sequence(
            filestem,
            filestem,
            "(\d+)\.png",
            save_format="mp4",
            fps=30,
            name="validation_epoch_end",
            step=self.true_global_step,
        )
        if self.stage != "static":
            filestem = f"it{self.true_global_step}-val-ref"
            self.save_img_sequence(
                filestem,
                filestem,
                "(\d+)\.png",
                save_format="mp4",
                fps=30,
                name="validation_epoch_end-ref",
                step=self.true_global_step,
            )

    def on_test_epoch_start(self) -> None:
        if self.geometry.cfg.use_spline:
            self.geometry.compute_control_knots()
            self.geometry.spliner.update_end_time()

    def test_step(self, batch, batch_idx):
        if self.stage != "static" and not batch.__contains__("timestamp"):
            batch.update(
                {
                    "timestamp": torch.as_tensor(
                        [batch["index"] / batch["n_all_views"]], device=self.device
                    ),
                    "frame_indices": (
                        torch.as_tensor([batch_idx], device=self.device)
                        if self.geometry.num_frames > 1 else
                        torch.as_tensor([0], device=self.device)
                    )
                }
            )
        out = self(batch)
        self.save_image_grid(
            f"it{self.true_global_step}-test/{batch['index'][0]}.png",
            (
                [
                    {
                        "type": "rgb",
                        "img": batch["rgb"][0],
                        "kwargs": {"data_format": "HWC"},
                    }
                ]
                if "rgb" in batch
                else []
            )
            + [
                {
                    "type": "rgb",
                    "img": out["comp_rgb"][0],
                    "kwargs": {"data_format": "HWC"},
                },
            ]
            + (
                [
                    {
                        "type": "rgb",
                        "img": out["comp_normal"][0],
                        "kwargs": {"data_format": "HWC", "data_range": (0, 1)},
                    }
                ]
                if "comp_normal" in out
                else []
            ),
            name="test_step",
            step=self.true_global_step,
        )
        if self.stage != "static":
            if batch["index"] == 0:
                self.batch_ref_eval = batch

            self.batch_ref_eval["timestamp"] = batch["timestamp"]
            out_ref = self(self.batch_ref_eval)
            self.save_image_grid(
                f"it{self.true_global_step}-test-ref/{batch['index'][0]}.png",
                (
                    [
                        {
                            "type": "rgb",
                            "img": batch["rgb"][0],
                            "kwargs": {"data_format": "HWC"},
                        }
                    ]
                    if "rgb" in batch
                    else []
                )
                + [
                    {
                        "type": "rgb",
                        "img": out_ref["comp_rgb"][0],
                        "kwargs": {"data_format": "HWC"},
                    },
                ]
                + (
                    [
                        {
                            "type": "rgb",
                            "img": out_ref["comp_normal"][0],
                            "kwargs": {"data_format": "HWC", "data_range": (0, 1)},
                        }
                    ]
                    if "comp_normal" in out_ref
                    else []
                ),
                name=f"test-step-ref",
                step=self.true_global_step,
            )

    def on_test_epoch_end(self):
        self.save_img_sequence(
            f"it{self.true_global_step}-test",
            f"it{self.true_global_step}-test",
            "(\d+)\.png",
            save_format="mp4",
            fps=30,
            name="test",
            step=self.true_global_step,
        )
        if self.stage != "static":
            self.save_img_sequence(
                f"it{self.true_global_step}-test-ref",
                f"it{self.true_global_step}-test-ref",
                "(\d+)\.png",
                save_format="mp4",
                fps=30,
                name="test-ref",
                step=self.true_global_step,
            )
        # plysavepath = os.path.join(self.get_save_dir(), f"point_cloud_it{self.true_global_step}.ply")
        # self.geometry.save_ply(plysavepath)<|MERGE_RESOLUTION|>--- conflicted
+++ resolved
@@ -281,26 +281,21 @@
             loss_normal_tv = tv_loss(out["comp_normal"].permute(0, 3, 1, 2))
             set_loss("normal_tv", loss_normal_tv)
 
-<<<<<<< HEAD
-=======
         if self.C(self.cfg.loss.lambda_normal_depth_consistency) > 0:
             if "comp_normal_from_dist" not in out:
                 raise ValueError(
                     "comp_normal_from_dist is required for normal-depth consistency loss!"
                 )
             raw_normal = out["comp_normal"] * 2 - 1
-            raw_normal_from_dist = out["comp_normal_from_dist"] * 2 - 1 
+            raw_normal_from_dist = out["comp_normal_from_dist"] * 2 - 1
             loss_normal_depth_consistency = F.mse_loss(raw_normal, raw_normal_from_dist)
             set_loss("normal_depth_consistency", loss_normal_depth_consistency)
-        
->>>>>>> 683b96b5
+
         if self.stage != "static" and guidance == "ref" and self.C(self.cfg.loss.lambda_ref_xyz) > 0:
             xyz_f0 = self.geometry.get_timed_vertex_xyz(torch.as_tensor(0, dtype=torch.float32, device=self.device))
             loss_ref_xyz = torch.abs(xyz_f0 - self.geometry.get_xyz_verts).mean()
             set_loss("ref_xyz", loss_ref_xyz)
 
-<<<<<<< HEAD
-=======
         # object centric reg
         if self.C(self.cfg.loss.lambda_obj_centric) > 0:
             vert_timed_xyz = torch.stack(
@@ -308,7 +303,7 @@
                 dim=0
             )
             loss_obj_centric = (
-                torch.abs(vert_timed_xyz[..., 0].mean()) 
+                torch.abs(vert_timed_xyz[..., 0].mean())
                 + torch.abs(vert_timed_xyz[..., 1].mean())
             )
             set_loss("obj_centric", loss_obj_centric)
@@ -317,11 +312,10 @@
             # ARAP regularization
             if guidance == "ref" and self.C(self.cfg.loss.lambda_arap_reg_key_frame) > 0 and self.arap_coach is not None:
                 set_loss(
-                    "arap_reg_key_frame", 
+                    "arap_reg_key_frame",
                     self._compute_arap_energy(batch.get("timestamp"), batch.get("frame_indices"))
                 )
- 
->>>>>>> 683b96b5
+
         loss = 0.0
         for name, value in loss_terms.items():
             self.log(f"train/{name}", value)
@@ -384,50 +378,8 @@
             set_loss("sds_2d", guidance_out["loss_sds"])
 
         # ARAP regularization
-<<<<<<< HEAD
-        if self.C(self.cfg.loss.lambda_arap_reg) > 0 and self.arap_coach is not None:
-            # xyz_timed = []
-            # for t in rand_timestamps:
-            #     xyz_t = self.geometry.get_timed_xyz_vertices(t)
-            #     xyz_timed.append(xyz_t)
-            # xyz_timed = torch.stack(xyz_timed, dim=0)
-            xyz_timed = self.geometry.get_timed_xyz_vertices(rand_timestamps)
-
-            # Get the indices of nearest reference timestamps
-            ref_timestamps = batch.get("timestamp")
-            ref_timestamp_idx = torch.argmin(
-                (rand_timestamps[..., None] - ref_timestamps[None, ...]).abs(),
-                dim=-1
-            )
-            ref_points = self.compute_xyz_for_key_frames(ref_timestamps)
-            loss_arap = 0.
-
-            # ARAP loss between sampled and key frames
-            for i, idx in enumerate(ref_timestamp_idx):
-                loss_arap += self.arap_coach.compute_arap_energy(
-                    ref_points[idx], xyz_timed[i], edge_weights=self.arap_weight_matrices[idx]
-                )
-
-            # ARAP loss between neighboring frames
-            for i, idx in enumerate(ref_timestamp_idx[:-1]):
-                loss_arap += self.arap_coach.compute_arap_energy(
-                    xyz_timed[i], xyz_timed[i+1], edge_weights=self.arap_weight_matrices[idx]
-                )
-
-            # # Among key frames
-            # for i in range(self.ref_points.shape[0] - 1):
-            #     loss_full_arap += compute_arap_energy(
-            #         self.ref_points[i], self.ref_points[i+1], self.knn_idx[i],
-            #         nn_weights=self.knn_arap_weights[i]
-            #     )
-
-            # loss_full_arap = loss_full_arap * 1 / len(ref_timestamp_idx)
-            set_loss("arap_reg", loss_arap)
-
-=======
         if self.C(self.cfg.loss.lambda_arap_reg_inter_frame) > 0 and self.arap_coach is not None:
             set_loss("arap_reg_inter_frame", self._compute_arap_energy(rand_timestamps))
->>>>>>> 683b96b5
 
         loss = 0.0
         for name, value in loss_terms.items():
@@ -445,45 +397,7 @@
         self.log(f"train/loss_interf", loss)
 
         return loss
-<<<<<<< HEAD
-
-    def compute_xyz_for_key_frames(self, timestamps_kf):
-        # points = []
-        # for t in timestamps_kf:
-        #     p = self.geometry.get_timed_xyz_vertices(t)
-        #     points.append(p)
-        # points = torch.stack(points, dim=0)
-        points = self.geometry.get_timed_xyz_vertices(timestamps_kf)
-        return points
-
-    @torch.no_grad()
-    def reset_arap_weight_matrices(self, timestamps_kf):
-        # Precompute vert's positions for each key frame
-        if timestamps_kf is not None:
-            assert isinstance(self.geometry, DynamicSuGaRModel)
-            points = []
-            for t in timestamps_kf:
-                p = self.geometry.get_timed_xyz_vertices(t)
-                points.append(p)
-            points = torch.stack(points, dim=0)
-
-        # TODO: OOM occured, use all ones for now
-        # Precompute the cot weight matrices for each frame
-        # weight_matrices = torch.stack(
-        #     [
-        #         self.arap_coach.produce_cot_weights_nfmt(points[i]) for i, t in enumerate(timestamps_kf)
-        #     ]
-        # )
-        weight_matrices = torch.ones(
-            (len(timestamps_kf), self.geometry.n_verts, self.arap_coach.max_n_neighbors),
-            dtype=torch.float32,
-            device=self.device
-        )
-        self.arap_weight_matrices = weight_matrices
-
-
-=======
-    
+
     def _compute_arap_energy(self, tgt_timestamp=None, tgt_frame_idx=None):
         vert_timed_xyz = self.geometry.get_timed_vertex_xyz(tgt_timestamp, tgt_frame_idx)
         vert_timed_rot = self.geometry.get_timed_vertex_rotation(
@@ -494,20 +408,15 @@
                 xyz_prime=vert_timed_xyz[i], vert_rotations=vert_timed_rot[i]
             )
         return loss_arap
-    
->>>>>>> 683b96b5
+
+
     def on_train_batch_start(self, batch, batch_idx, unused=0):
         super().on_train_batch_start(batch, batch_idx, unused)
         if self.geometry.cfg.use_spline:
             self.geometry.compute_control_knots()
             self.geometry.spliner.update_end_time()
-<<<<<<< HEAD
-
-        if self.global_step >= self.cfg.freq.milestone_inter_frame_reg and self.arap_coach is None and self.C(self.cfg.loss.lambda_arap_reg) > 0:
-=======
-        
+
         if self.global_step == self.cfg.freq.milestone_arap_reg and self.arap_coach is None:
->>>>>>> 683b96b5
             self.arap_coach = ARAPCoach(
                 self.geometry.get_xyz_verts,
                 self.geometry.get_faces.cpu().numpy(),
