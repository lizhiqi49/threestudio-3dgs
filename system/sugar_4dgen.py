--- conflicted
+++ resolved
@@ -567,38 +567,14 @@
             out = self(batch)
             save_out_to_image_grid(f"it{self.true_global_step}-val/vid-azi{azimuth}/{i}.png", out)
 
-<<<<<<< HEAD
-        if self.geometry.sparse_gs is not None:
-            batch.update({"render_sparse_gs": True})
-            out_sg = self.renderer.batch_forward(batch)
-            save_out_to_image_grid(f"it{self.true_global_step}-val/{batch['index'][0]}_sparse_gs.png", out_sg)
-
-        if self.stage != "static" and self.geometry.num_frames > 1:
-            if batch["index"] == 0:
-                self.batch_ref_eval = batch
-
-            self.batch_ref_eval["timestamp"] = batch["timestamp"]
-            self.batch_ref_eval["render_sparse_gs"] = False
-            out_ref = self(self.batch_ref_eval)
-            save_out_to_image_grid(f"it{self.true_global_step}-val-ref/{batch['index'][0]}.png", out_ref)
-            if self.geometry.sparse_gs is not None:
-                self.batch_ref_eval["render_sparse_gs"] = True
-                out_ref_sg = self.renderer.batch_forward(self.batch_ref_eval)
-                save_out_to_image_grid(f"it{self.true_global_step}-val-ref/{batch['index'][0]}_sparse_gs.png",
-                                       out_ref_sg)
-
-    def on_validation_epoch_end(self):
-        filestem = f"it{self.true_global_step}-val"
-=======
             if self.geometry.sparse_gs is not None:
                 batch.update({"render_sparse_gs": True})
                 out_sg = self.renderer.batch_forward(batch)
                 save_out_to_image_grid(
                     f"it{self.true_global_step}-val/vid-azi{azimuth}-sparse-gs/{i}.png", out_sg
-                ) 
-        
+                )
+
         filestem = f"it{self.true_global_step}-val/vid-azi{azimuth}"
->>>>>>> b113cff3
         self.save_img_sequence(
             filestem,
             filestem,
@@ -609,21 +585,7 @@
         )
 
         if self.geometry.sparse_gs is not None:
-<<<<<<< HEAD
-            self.save_img_sequence(
-                filestem + "-sparse-gs",
-                filestem,
-                "(\d+)_sparse_gs\.png",
-                save_format="mp4",
-                fps=30,
-                name="validation_epoch_end_gs",
-                step=self.true_global_step,
-            )
-        if self.stage != "static":
-            filestem = f"it{self.true_global_step}-val-ref"
-=======
             filestem = f"it{self.true_global_step}-val/vid-azi{azimuth}-sparse-gs"
->>>>>>> b113cff3
             self.save_img_sequence(
                 filestem,
                 filestem,
@@ -632,19 +594,6 @@
                 fps=10,
                 step=self.true_global_step
             )
-<<<<<<< HEAD
-            if self.geometry.sparse_gs is not None:
-                self.save_img_sequence(
-                    filestem + "-sparse-gs",
-                    filestem,
-                    "(\d+)_sparse_gs\.png",
-                    save_format="mp4",
-                    fps=30,
-                    name="validation_epoch_end_sg-ref",
-                    step=self.true_global_step,
-                )
-=======
-
     def on_validation_epoch_end(self):
         pass
         # filestem = f"it{self.true_global_step}-val"
@@ -688,8 +637,6 @@
         #             name="validation_epoch_end_sg-ref",
         #             step=self.true_global_step,
         #         )
-            
->>>>>>> b113cff3
 
     def on_test_epoch_start(self) -> None:
         if self.geometry.cfg.use_spline:
@@ -766,8 +713,8 @@
                 out_sg = self.renderer.batch_forward(batch)
                 save_out_to_image_grid(
                     f"it{self.true_global_step}-test/vid-azi{azimuth}-sparse-gs/{i}.png", out_sg
-                ) 
-        
+                )
+
         filestem = f"it{self.true_global_step}-test/vid-azi{azimuth}"
         self.save_img_sequence(
             filestem,
